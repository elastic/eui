## [`master`](https://github.com/elastic/eui/tree/master)
  
**Bug fixes**

<<<<<<< HEAD
**Bug fixes**

- Fixed bug in EUI's input field components where their `inputRef` couldn't be a `RefObject` ([#3822](https://github.com/elastic/eui/pull/3822))
=======
- Fixed bug in all input fields placeholders in Safari that weren't vertically centered ([#3809](https://github.com/elastic/eui/pull/3809))
>>>>>>> 8f08d642

## [`27.3.0`](https://github.com/elastic/eui/tree/v27.3.0)

- Added possibility to hide "Rows per page" select in `EuiDataGrid` ([#3700](https://github.com/elastic/eui/pull/3700))
- Updated lodash to `v4.17.19` ([#3764](https://github.com/elastic/eui/pull/3764))
- Added `returnKey` glyph to `EuiIcon` ([#3783](https://github.com/elastic/eui/pull/3783))
- Added `type` prop to `EuiFieldPassword` to support toggling of obfuscation ([#3751](https://github.com/elastic/eui/pull/3751))
  
**Bug fixes**

- Fixed bug in `EuiDataGrid` not calculating the width correctly ([#3789](https://github.com/elastic/eui/pull/3789))
- Fixed `EuiComboBox` marking some very long inputs as invalid ([#3797](https://github.com/elastic/eui/pull/3797))

## [`27.2.0`](https://github.com/elastic/eui/tree/v27.2.0)

- Added `analyzeEvent` glyph in `EuiIcon` ([#3729](https://github.com/elastic/eui/pull/3729))
- Updated `EuiComboBox` to allow the options list to open for single selection custom options ([#3706](https://github.com/elastic/eui/pull/3706))
- Added `useEuiI18n` hook for localization ([#3749](https://github.com/elastic/eui/pull/3749))
- Added a hit enter badge to `EuiComboBox` when focusing an option and for empty states that allow pressing enter ([#3782](https://github.com/elastic/eui/pull/3782))

**Bug fixes**

- Fixed `EuiComboBox` always showing a scrollbar ([#3744](https://github.com/elastic/eui/pull/3744))
- Replaced `react-focus-lock` with `react-focus-on` ([#3631](https://github.com/elastic/eui/pull/3631))
- Fixed errors in `EuiSuperDatePicker` related to invalid and `null` date formatting ([#3750](https://github.com/elastic/eui/pull/3750))
- Fixed type definitions for `findTestSubject` and `takeMountedSnapshot` ([#3763](https://github.com/elastic/eui/pull/3763))
- Fixed `EuiComboBox` not allowing clicks on previously virtualized items when inside of `EuiFormRow` ([#3784](https://github.com/elastic/eui/pull/3784))
- Removed `[Space]` as a way to select options in `EuiSelectable` ([#3784](https://github.com/elastic/eui/pull/3784))
- Fixed type definition for `windowProps` in `EuiSelectable` ([#3787](https://github.com/elastic/eui/pull/3787))

## [`27.1.0`](https://github.com/elastic/eui/tree/v27.1.0)

- Added `titleElement` and `descriptionElement` props to `EuiStat` ([#3693](https://github.com/elastic/eui/pull/3693))
- Updated `securityAnalyticsApp` app icon ([#3720](https://github.com/elastic/eui/pull/3720))
- Removed `src/test` and `@types/enzyme` references from `eui.d.ts` ([#3715](https://github.com/elastic/eui/pull/3715))
- Added `index.d.ts` file to `lib/test`  and `es/test` ([#3715](https://github.com/elastic/eui/pull/3715))
- Added `descriptionFlexItemProps` and `fieldFlexItemProps` props to `EuiDescribedFormGroup` ([#3717](https://github.com/elastic/eui/pull/3717))
- Expanded `EuiBasicTable`'s default action's name configuration to accept a function that returns a React node ([#3739](https://github.com/elastic/eui/pull/3739))
- Added internal use only button building blocks for reusability in other button components ([#3730](https://github.com/elastic/eui/pull/3730))

## [`27.0.0`](https://github.com/elastic/eui/tree/v27.0.0)
- Added `paddingSize` prop to `EuiCard` ([#3638](https://github.com/elastic/eui/pull/3638))
- Added `isClearable` and `placeholder` options to `EuiColorPicker` ([#3689](https://github.com/elastic/eui/pull/3689))
- Added SASS helper files for EUI theme globals ([#3691](https://github.com/elastic/eui/pull/3691))
- Add `label`, `labelProps` and `valueText` props to `EuiProgress` ([#3661](https://github.com/elastic/eui/pull/3661))

**Bug fixes**

- Fixed a bug in `EuiResizableContainer` preventing nested containers ([#3699](https://github.com/elastic/eui/pull/3699))
- Fixed a bug in `EuiResizableContainer` preventing resizing by arrow keys in some cases ([#3699](https://github.com/elastic/eui/pull/3699))
- Fixed `EuiHorizontalSteps` rendering over `EuiHeader` ([#3707](https://github.com/elastic/eui/pull/3707))
- Fixed bug where `EuiSuperSelect` lost focus after a value selection ([#3734](https://github.com/elastic/eui/pull/3734))

**Breaking changes**

- Significant accessibility refactor of `EuiSelectable` ([#3169](https://github.com/elastic/eui/pull/3169))
  - `react-virtualized` replaced with `react-window`
  - `virtualizedProps` on `EuiSelectableOptionsList` renamed to `windowProps`
  - Removed `rootId` and added `makeOptionId`, `listId`, and `setActiveOptionIndex` to `EuiSelectableList`
  - Added `listId` to `EuiSelectableSearch`
  - `options` passed into `EuiSelectable` cannot have an `id`
  - Requires an `onChange` to be passed into `EuiSelectableSearch`

## [`26.3.1`](https://github.com/elastic/eui/tree/v26.3.1)

**Note: this release is a backport containing changes originally made in `27.0.0`**

- Added `isClearable` and `placeholder` options to `EuiColorPicker` ([#3689](https://github.com/elastic/eui/pull/3689))

## [`26.3.0`](https://github.com/elastic/eui/tree/v26.3.0)

- Expanded `EuiBasicTable`'s default action's name configuration to accept any React node ([#3688](https://github.com/elastic/eui/pull/3688))

## [`26.2.0`](https://github.com/elastic/eui/tree/v26.2.0)

- Added `background.color` to `EUI_CHARTS_THEME_LIGHT/DARK.theme` ([#3669](https://github.com/elastic/eui/pull/3669))
- Added `gutterSize` prop to `EuiFacetGroup` ([#3639](https://github.com/elastic/eui/pull/3639))
- Updated props of `EuiCode` and `EuiCodeBlock` to reflect only functional props ([#3647](https://github.com/elastic/eui/pull/3647))
- Updated `EuiResizableContainer` `onPanelWidthChange` callback method to include all panel widths ([#3630](https://github.com/elastic/eui/pull/3630))
- Extended `Query` / `EuiSearchBar` to allow any character inside double-quoted phrases ([#3432](https://github.com/elastic/eui/pull/3432))
- Added `headerZindexLocation` prop to `EuiOverlayMask` ([#3655](https://github.com/elastic/eui/pull/3655))
- Added `maskProps` prop to `EuiFlyout` and `EuiCollapsibleNav` ([#3655](https://github.com/elastic/eui/pull/3655))

**Bug fixes**

- Fixed `EuiContextMenu` panel `onAnimationEnd` transition bug in Chrome ([#3656](https://github.com/elastic/eui/pull/3656))
- Fixed `EuiSkipLink` interactive props and Safari click issue ([#3665](https://github.com/elastic/eui/pull/3665))
- Fixed `z-index` issues with `EuiHeader`, `EuiFlyout`, and other portal content ([#3655](https://github.com/elastic/eui/pull/3655))
- Fixed `color` prop error in `EuiBadge` to be more flexible with what format it accepts ([#3655](https://github.com/elastic/eui/pull/3655))
- Fixed `EuiSuperSelect` popover from moving 16px horizontally when it's close to a window edge ([#3685](https://github.com/elastic/eui/pull/3685))

**Theme: Amsterdam**

- Fixed `EuiHeaderBreadcrumb` height, `onClick`, border-radius, and single item display ([#3655](https://github.com/elastic/eui/pull/3655))

## [`26.1.0`](https://github.com/elastic/eui/tree/v26.1.0)

- Optimized in-memory datagrid mount performance ([#3628](https://github.com/elastic/eui/pull/3628))
- Exported `EuiCardProps` and `EuiCheckableCardProps` types ([#3640](https://github.com/elastic/eui/pull/3640))

## [`26.0.1`](https://github.com/elastic/eui/tree/v26.0.1)

**Bug fixes**

- Fixed fullscreen render issue in `EuiCode` ([#3633](https://github.com/elastic/eui/pull/3633))

## [`26.0.0`](https://github.com/elastic/eui/tree/v26.0.0)

- Added `useEuiTextDiff` react hook utility ([#3288](https://github.com/elastic/eui/pull/3288))
- Converted `EuiOverlayMask` to be a React functional component ([#3555](https://github.com/elastic/eui/pull/3555))
- Changed `responsive` and `max` behavior of `EuiBreadcrumbs` to always display collapsed items in popover [#3578](https://github.com/elastic/eui/pull/3578))
- Added `BREAKPOINTS` and `getBreakpoint` utilities [#3578](https://github.com/elastic/eui/pull/3578))
- Added `'any'` option to the `step` prop of the `EuiFieldNumber` ([#3562](https://github.com/elastic/eui/pull/3562))
- Moved all `EuiHeader` SASS variables to `global_styles` ([#3592](https://github.com/elastic/eui/pull/3592))
- Added `side` prop to `EuiGlobalToastList` for choosing which window side to display toasts ([#3600](https://github.com/elastic/eui/pull/3600))
- Default `titleSize` get's implicitly set to 'm' for `EuiEmptyPrompt` ([#3598](https://github.com/elastic/eui/pull/3598))
- Updated `logoElastic` to meet brand guidelines ([#3613](https://github.com/elastic/eui/pull/3613))
- Allowed user to enter hexcode for colors in `EuiStat` ([#3617](https://github.com/elastic/eui/pull/3617))
- Extended `CommonProps` in `EuiColorPalettePickerPaletteTextProps`, `EuiColorPalettePickerPaletteFixedProps` and `EuiColorPalettePickerPaletteGradientProps` types ([#3616](https://github.com/elastic/eui/pull/3616))
- Updated `onToggle` callback in `EuiAccordion` to  allow for external state control ([#3614](https://github.com/elastic/eui/pull/3614))

**Bug fixes**

- Added `display` prop to `EuiDataGridColumnSortingDraggable` to pass` displayAsText` prop correctly to the column sorting popover.([#3574](https://github.com/elastic/eui/pull/3574))
- Fixed `EuiCodeBlockImpl` testenv mock pass-through of `data-test-subj` attribute ([#3560](https://github.com/elastic/eui/pull/3560))
- Fixed DOM element creation issues in `EuiOverlayMask` by using lifecycle methods ([#3555](https://github.com/elastic/eui/pull/3555))
- Fixed `EuiComboBox`'s options list `zIndex` positioning when nested in other `zIndex` contexts ([#3551](https://github.com/elastic/eui/pull/3551))
- Fixed `euiHeaderAffordForFixed` mixin's use of header SASS variable ([#3592](https://github.com/elastic/eui/pull/3592))
- Included `onClick` as a valid prop for `EuiControlBar` **icon** controls ([#3581](https://github.com/elastic/eui/pull/3581))
- Fixed poor performance of `EuiToolTip` during frequent mouesover/mouseout events ([#3596](https://github.com/elastic/eui/pull/3596))
- Fixed `EuiBasicTable` custom actions popover from remaining open after click ([#3619](https://github.com/elastic/eui/pull/3619))

**Breaking changes**

- Changed `breadcrumb` TS type exported name from `Breadcrumb` to `EuiBreadcrumb` ([#3578](https://github.com/elastic/eui/pull/3578))
- Removed `$euiZComboBox` SCSS variable (value was 8001) ([#3551](https://github.com/elastic/eui/pull/3551))

**Theme: Amsterdam**

- Updated `EuiCallout` by removing left border, adding border radius and increasing font weight on titles ([#3557](https://github.com/elastic/eui/pull/3557/))
- Updated `EuiHeaderBreadcrumbs` style to be more prominent ([#3578](https://github.com/elastic/eui/pull/3578/))
- Fixed `EuiFilterGroup` `border-radius` ([#3591](https://github.com/elastic/eui/pull/3591/))
- Updated `EuiCodeBlock` inline code style to use border radius ([#3599](https://github.com/elastic/eui/pull/3599))

## [`25.0.0`](https://github.com/elastic/eui/tree/v25.0.0)

- Added conditional rendering of the title element in `EuiCallOut` to avoid usage of additional space caused by the rendered `<div>` element ([#3549](https://github.com/elastic/eui/pull/3549))
- Added `invalidCallout` prop to `EuiForm` to allow conditional rendering of error callout([#3585](https://github.com/elastic/eui/pull/3585))

**Bug fixes**

- Fixed `EuiCard` image corners to be contained within border radius ([#3556](https://github.com/elastic/eui/pull/3556))
- Fixed `EuiKeyPadMenu` and `EuiKeyPadMenuItem` aria roles ([#3502](https://github.com/elastic/eui/pull/3502))
- Fixed `EuiFieldSearch` input clear button doesn't show when external input is passed([#3497](https://github.com/elastic/eui/pull/3497))
- Fixed `EuiBasicTable` footers to always use a unique `key` ([#3559](https://github.com/elastic/eui/pull/3559))
- Fixed `EuiInMemoryTable` by changing the `getDerivedStateFromProps` to not block the updates as soon as it hits a true if condition ([#3579](https://github.com/elastic/eui/pull/3579))

**Breaking changes**

- A fixed `EuiHeader` no longer automatically padding directly to the `<body>` element ([#3538](https://github.com/elastic/eui/pull/3538))
- Improved `EuiPagination`, `EuiDataGrid`, `EuiBasicTable` and `EuiInMemoryTable` accessibility, causing `EuiPaginationButton` to require a new prop `pageIndex` ([#3294](https://github.com/elastic/eui/pull/3294))
- Replaced all usages of [`KeyboardEvent.keyCode`](https://developer.mozilla.org/en-US/docs/Web/API/KeyboardEvent/keyCode) (deprecated) with [`KeyboardEvent.key`](https://developer.mozilla.org/en-US/docs/Web/API/KeyboardEvent/key). From `@elastic/eui/lib/services`, `keyCodes` has been replaced with `keys`, as has `cascadingMenuKeyCodes`->`cascadingMenuKeys`, and `comboBoxKeyCodes`->`comboBoxKeys`.  The implementation of all of those exports (as well as `accessibleClickKeys`) all now use `KeyboardEvent.key` values. ([#3517](https://github.com/elastic/eui/pull/3517))

## [`24.1.0`](https://github.com/elastic/eui/tree/v24.1.0)

- Added `displayAsText` prop to `EuiDataGridColumn` ([#3520](https://github.com/elastic/eui/pull/3520))
- Added `minSizeForControls` prop to `EuiDataGrid` to control the minimum width for showing grid controls ([#3527](https://github.com/elastic/eui/pull/3527))
- Passed `getSelectedOptionForSearchValue` to `EuiComboBoxOptionsList` as prop ([#3501](https://github.com/elastic/eui/pull/3501))
- Added `appendIconComponentCache` function to allow manual pre-emptive loading of source elements into the `EuiIcon` cache ([#3481](https://github.com/elastic/eui/pull/3481))
- Added `initialSelected` to `EuiTableSelectionType` properties to set initial selected checkboxes for `EuiBasicTable` ([#3418](https://github.com/elastic/eui/pull/3418))
- Added exports for `EuiSteps` and related components types ([#3471](https://github.com/elastic/eui/pull/3471))
- Added `displayName` to components using `React.forwardRef` ([#3451](https://github.com/elastic/eui/pull/3451))
- Added event target checker for `EuiOverlayMask`'s `onClick` prop ([#3462](https://github.com/elastic/eui/pull/3462))
- Added `EuiColorPalettePicker` component ([#3192](https://github.com/elastic/eui/pull/3192))
- Added `left-start` popover placement to `EuiDatePicker` ([#3511](https://github.com/elastic/eui/pull/3511))
- Added `theme` prop to `EuiHeader` ([#3524](https://github.com/elastic/eui/pull/3524))
- Added `.euiHeaderLink-isActive` class to `EuiHeaderLink` when `isActive` ([#3524](https://github.com/elastic/eui/pull/3524))
- Added `display`, `descriptionWidth`, `textWrap` and `isInvalid` props to `EuiExpression` ([#3467](https://github.com/elastic/eui/pull/3467))
- Added more exports for `EuiColorPalettePicker` types ([#3542](https://github.com/elastic/eui/pull/3542))

**Bug Fixes**

- Fixed issue where multiple `EuiToolTip` components could be visible when element was focused ([#3335](https://github.com/elastic/eui/pull/3335))
- Fixed `EuiSuperSelect` not rendering full width when `isOpen` is `true` ([#3495](https://github.com/elastic/eui/pull/3495))
- Fixed `EuiBasicTable` shows no items if all items of last page is deleted  ([#3422](https://github.com/elastic/eui/pull/3422))
- Fixed TypeScript module name in generated `eui_charts_theme.d.ts` file  ([#3492](https://github.com/elastic/eui/pull/3492))
- Fixed code highlight color contrast in `EuiCodeBlock` ([#3309](https://github.com/elastic/eui/pull/3309))
- Fixed regression in `EuiComboBox` not triggering its `inputRef` callback ([#3532](https://github.com/elastic/eui/pull/3532))

**Deprecations**

- Added a deprecation notice for `EuiNavDrawer` family of components. Advise usage of `EuiCollapsibleNav` instead ([#3487](https://github.com/elastic/eui/pull/3487))

**Notes**

- Removed `src-framer` files from the repository ([#3487](https://github.com/elastic/eui/pull/3487))

**Theme: Amsterdam**

- Removed borders `EuiModal` ([#3515](https://github.com/elastic/eui/pull/3515))
- Improve `EuiOverlayMask` colors ([#3515](https://github.com/elastic/eui/pull/3515))
- Updated shadow styles to improve smoothness, use black as the base color, and deprecated `opacity` value of shadow mixins ([#3428](https://github.com/elastic/eui/pull/3428))
- Removed borders from `EuiFlyout` and `EuiPopover` ([#3477](https://github.com/elastic/eui/pull/3477))
- Updated `EuiHeader` and components ([#3524](https://github.com/elastic/eui/pull/3524))

## [`24.0.0`](https://github.com/elastic/eui/tree/v24.0.0)

- Added `null` as acceptable `icon` prop for `EuiCard` ([#3470](https://github.com/elastic/eui/pull/3470))
- Added `sortBy` and `sortShift` props to `euiPaletteColorBlind()` for sorting along the color wheel ([#3387](https://github.com/elastic/eui/pull/3387))
- Added `utcOffset` prop to `EuiSuperDatePicker` ([#3436](https://github.com/elastic/eui/pull/3436))
- Added `partition` key to `EuiChartThemeType` for Partition chart support ([#3387](https://github.com/elastic/eui/pull/3387))
- Updated `EuiImage`'s `caption` prop type from `string` to `ReactNode` ([#3387](https://github.com/elastic/eui/pull/3387))
- Improved contrast for `EuiCollapsibleNav` close button ([#3465](https://github.com/elastic/eui/pull/3465))

**Bug Fixes**

- Fixed `EuiSuperDatePicker` quick selection menu overriding specified time range with default values ([#3446](https://github.com/elastic/eui/pull/3446))
- Fixed `EuiCodeEditor` console error when using the editor without import the default theme ([#3454](https://github.com/elastic/eui/pull/3454))
- Fixed `EuiDatePopoverContent` `onChange` event to only accept `string` date input  ([#3460](https://github.com/elastic/eui/pull/3460))

**Breaking changes**

- Changed parameters for `euiPaletteColorBlind()` to an object ([#3387](https://github.com/elastic/eui/pull/3387))
- Changed the default palette of `EUI_CHARTS_THEME_LIGHT/DARK` themes to the naturally sorted `euiPaletteColorBlind()` ([#3387](https://github.com/elastic/eui/pull/3387))

## [`23.3.1`](https://github.com/elastic/eui/tree/v23.3.1)

**Note: this release is a backport containing changes originally made in `24.0.0`**

**Bug Fixes**

- Fixed `EuiSuperDatePicker` quick selection menu overriding specified time range with default values ([#3446](https://github.com/elastic/eui/pull/3446))
- Fixed `EuiDatePopoverContent` `onChange` event to only accept `string` date input  ([#3460](https://github.com/elastic/eui/pull/3460))

## [`23.3.0`](https://github.com/elastic/eui/tree/v23.3.0)

- Added `aria-hidden = true` to `EuiRangeSlider` and `EuiRangeTrack` if `showInput = true` ([#3423](https://github.com/elastic/eui/pull/3423))
- Added `testenv` mock for `EuiCode` and `EuiCodeBlock` ([#3405](https://github.com/elastic/eui/pull/3405))
- Added `displayName` to components using `React.forwardRef` ([#3440](https://github.com/elastic/eui/pull/3440))

**Bug Fixes**

- Fixed `EuiCode` and `EuiCodeBlock` from erroring in environments without a DOM implementation ([#3405](https://github.com/elastic/eui/pull/3405))
- Fixed `ApplyClassComponentDefaults` typescript utility to correctly determine defaulted properties' types ([#3430](https://github.com/elastic/eui/pull/3430))
- Fixed `prettyDuration` return type to be `string`, use fallback value  ([#3438](https://github.com/elastic/eui/pull/3438))

## [`23.2.0`](https://github.com/elastic/eui/tree/v23.2.0)

- Added `iconType` prop to `EuiDatePicker` ([#3383](https://github.com/elastic/eui/pull/3383))
- Applied `max-width: 100%` to `EuiPageBody` so inner flex-based items don't overflow their containers  ([#3375](https://github.com/elastic/eui/pull/3375))
- Added `titleSize` prop to `EuiStep` and `EuiSteps` ([#3340](https://github.com/elastic/eui/pull/3340))
- Handled `ref` passed to `EuiHeaderSectionItemButton` ([#3378](https://github.com/elastic/eui/pull/3378))
- Added `iconProps` prop to `EuiCollapsibleNavGroup` to extend the props passed to the rendered `EuiIcon` ([#3365](https://github.com/elastic/eui/pull/3365))
- Added `closeButtonProps` to `EuiCollapsibleNav` ([#3398](https://github.com/elastic/eui/pull/3398))
- Added `buffer` prop to `EuiPopover` for altering minimum distance to container edges ([#3398](https://github.com/elastic/eui/pull/3398))
- Allowed `search` prop changes to update `EuiInMemoryTable` internal query state ([#3371](https://github.com/elastic/eui/pull/3371))
- Added `EuiResizableContainer` component ([#2701](https://github.com/elastic/eui/pull/2701))
- Added caching layer on `EuiIcon` to prevent delays and flickering when rendering an already fetched icon ([#3404](https://github.com/elastic/eui/pull/3404))

**Bug Fixes**

- Fixed `EuiFieldSearch` to trigger `onSearch` single time instead of two times ([#3425](https://github.com/elastic/eui/pull/3425))
- Fixed `EuiBasicTable` item selection when `id` is `0` ([#3417](https://github.com/elastic/eui/pull/3417))
- Fixed `EuiNavDrawer` not closing on outside click after being unlocked ([#3415](https://github.com/elastic/eui/pull/3415))
- Fixed `EuiBadge` `iconOnClick` props makes badge text clickable ([#3392](https://github.com/elastic/eui/pull/3392))
- Added `id` requirement if `label` is used in `EuiRadio` ([#3382](https://github.com/elastic/eui/pull/3382))
- Fixed z-index issue in `EuiDatePicker` where it's popover would sit beneath other DOM siblings that had z-index applied ([#3376](https://github.com/elastic/eui/pull/3376))
- Added `download` glyph to `EuiIcon` ([#3364](https://github.com/elastic/eui/pull/3364))
- Applies `max-width: 100%` to `EuiPageBody` so inner flex-based items don't overflow their containers  ([#3375](https://github.com/elastic/eui/pull/3375))
- Added `ReactElement` to `EuiCard` `image` prop type to allow custom component ([#3370](https://github.com/elastic/eui/pull/3370))
- Fixed `EuiCollapsibleNavGroup` `titleSize` prop type to properly exclude `l` and `m` sizes ([#3365](https://github.com/elastic/eui/pull/3365))
- Fixed `EuiDatePickerRange` start date popover to sit left under the icon ([#3383](https://github.com/elastic/eui/pull/3383))
- Fixed `euiFormControlIsLoading` SASS mixin to prevent the loading icon from overlapping with the text when the form control is `compressed` and adjusted the amount of padding ([#3401](https://github.com/elastic/eui/pull/3401)
- Fixed `EuiHeader` `z-index` issues with popovers and added body classes for the presence of `EuiFlyout` and `EuiCollapsibleNav.isOpen` ([#3398](https://github.com/elastic/eui/pull/3398))
- Fixed `EuiInMemoryTable` data reset when filter is set and item is selected ([#3419](https://github.com/elastic/eui/pull/3419))
- Fixed `popoverPlacement` default value for `EuiDatePicker` ([#3427](https://github.com/elastic/eui/pull/3427))

## [`23.1.0`](https://github.com/elastic/eui/tree/v23.1.0)

- Removed additional padding applied to `$euiHeaderHeightCompensation` when `EuiHeader` is fixed ([#3369](https://github.com/elastic/eui/pull/3369))

**Bug Fixes**

- Fixed `EuiDescribedFormGroup` issue that prevented it from shrinking down properly in smaller viewports ([#3369](https://github.com/elastic/eui/pull/3369))

## [`23.0.0`](https://github.com/elastic/eui/tree/v23.0.0)

- Added `showCloseButton` and `dockedBreakpoint` flexibility to `EuiCollapsibleNav` ([#3330](https://github.com/elastic/eui/pull/3330))
- Added `panelStyle` prop to `EuiPopover` to distinguish style object configuration ([#3329](https://github.com/elastic/eui/pull/3329))
- Added `popoverPlacement` prop in `EuiDatePicker` ([#3359](https://github.com/elastic/eui/pull/3359))
- Extended `EuiDatePicker`'s `startDate` and `endDate` types to accept `null` values for better interoperability ([#3343](https://github.com/elastic/eui/pull/3343))
- Added `EuiCommentList` component ([#3344](https://github.com/elastic/eui/pull/3344))
- Added secondary color value input element to `EuiColorPicker` ([#3336](https://github.com/elastic/eui/pull/3336))

**Bug Fixes**

- Fixed `EuiInMemoryTable` `isClearable` property to initiate reset ([#3328](https://github.com/elastic/eui/pull/3328))
- Removed `schema` attribute form `<input/>` in `EuiInMemoryTable` ([#3337](https://github.com/elastic/eui/pull/3337))
- Fixed `EuiCollapsibleNav` docked states on mobile ([#3330](https://github.com/elastic/eui/pull/3330))
- Fixed `EuiPopover` positioning from being overridden by `style` prop ([#3329](https://github.com/elastic/eui/pull/3329))
- Fixed `EuiCodeBlock` not copying updated content ([#3351](https://github.com/elastic/eui/pull/3351))
- Fixed alignment of popover of end date of `EuiDatePickerRange` ([#3359](https://github.com/elastic/eui/pull/3359))

**Breaking changes**

- Upgraded `TypeScript` to 3.7.2 ([#3295](https://github.com/elastic/eui/pull/3295))
- Changed `EuiCollapsibleNav` prop name from `hideButtonIfDocked` to `showButtonIfDocked` and flipped default ([#3330](https://github.com/elastic/eui/pull/3330))

## [`22.6.0`](https://github.com/elastic/eui/tree/v22.6.0)

- Converted `NavDrawer`, `NavDrawerGroup`, and `NavDrawerFlyout` to TypeScript ([#3268](https://github.com/elastic/eui/pull/3268))
- Converted `EuiDatePicker`, `EuiDatePickerRange`, `EuiSuperDatePicker`, and `EuiSuperUpdateButton` to TypeScript ([#2891](https://github.com/elastic/eui/pull/2891))
- Improved condensed `EuiTabs` focus states ([#3299](https://github.com/elastic/eui/pull/3299))
- Added `EuiTour`, `EuiTourStep`, and `useEuiTour` components ([#2766](https://github.com/elastic/eui/pull/2766))
- Added `EuiBeacon` component ([#2766](https://github.com/elastic/eui/pull/2766))
- Added `offset` and `arrowChildren` props to `EuiPopover` for anchor element customization ([#2766](https://github.com/elastic/eui/pull/2766))

**Bug Fixes**

- Fixed `EuiProgress` `max` property to allow `undefined` ([#3198](https://github.com/elastic/eui/pull/3198))


## [`22.5.0`](https://github.com/elastic/eui/tree/v22.5.0)

- Added `forceState` prop to control `EuiAccordion` state from outside ([#3240](https://github.com/elastic/eui/pull/3240))

**Bug Fixes**

- Fixed EuiI8n hasPropName utility errors on null values ([#3303](https://github.com/elastic/eui/pull/3303))
- Fixed the inline styles being overwritten by consumer-passed inline styles in EuiBadge ([#3284](https://github.com/elastic/eui/pull/3284))

## [`22.4.0`](https://github.com/elastic/eui/tree/v22.4.0)

- Added support for `href`, `onClick`, and related props in `EuiBasicTable` default actions ([#3115](https://github.com/elastic/eui/pull/3115))
- Added support for `EuiCodeEditor` to set `readonly` and `id` on `<textarea />` ([#3212](https://github.com/elastic/eui/pull/3212))
- Added `EuiComment` component ([#3179](https://github.com/elastic/eui/pull/3179))

**Deprecation**

- Updated makeId to DEPRECATED, shifted all the calls to htmlIdGenerator ([#3129](https://github.com/elastic/eui/pull/3129))

**Bug Fixes**

- Fixed `EuiTabbedContent` focus discrepancy between selected and initialFocus tabs ([#3285](https://github.com/elastic/eui/pull/3285))
- Fixed the `initialSelectedTab` prop of `EuiTabbedContent` to not steal focus from content. Which fixed the bug in `EuiSuperDatePicker` that required two clicks to focus input in relative tab  ([#3154](https://github.com/elastic/eui/pull/3154))
- Fixed the `img` element in `EuiIcon` using custom SVGs to have an `alt` attribute with an empty string, rather than no `alt` attribute at all ([#3245](https://github.com/elastic/eui/pull/3245))
- Added overflows to EuiDataGrid toolbar dropdowns when there are many columns ([#3238](https://github.com/elastic/eui/pull/3238))
- Fixed `EuiIcon`'s icon `type` definition to allow custom React components ([#3252](https://github.com/elastic/eui/pull/3252))
- Fixed `initialSelectedTab` properties used in `EuiDatePopoverContent` ([#3254](https://github.com/elastic/eui/pull/3254))
- Fixed `EuiSideNavItem` overriding custom `className` of item and icon ([#3283](https://github.com/elastic/eui/pull/3283))
- Fixed `EuiFieldSearch` clear button inconsistencies ([#3270](https://github.com/elastic/eui/pull/3270))
- Fixed components with `href` usage of `rel` ([#3258](https://github.com/elastic/eui/pull/3258))

## [`22.3.1`](https://github.com/elastic/eui/tree/v22.3.1)

**Note: this release is a backport containing changes originally made in `23.0.0`, `23.1.0`, and `23.2.0`**

- Removed additional padding applied to `$euiHeaderHeightCompensation` when `EuiHeader` is fixed ([#3369](https://github.com/elastic/eui/pull/3369))
- Handled `ref` passed to `EuiHeaderSectionItemButton` ([#3378](https://github.com/elastic/eui/pull/3378))
- Added `showCloseButton` and `dockedBreakpoint` flexibility to `EuiCollapsibleNav` ([#3330](https://github.com/elastic/eui/pull/3330))
- Added `closeButtonProps` to `EuiCollapsibleNav` ([#3398](https://github.com/elastic/eui/pull/3398))
- Added `buffer` prop to `EuiPopover` for altering minimum distance to container edges ([#3398](https://github.com/elastic/eui/pull/3398))

**Bug Fixes**

- Fixed `EuiDescribedFormGroup` issue that prevented it from shrinking down properly in smaller viewports ([#3369](https://github.com/elastic/eui/pull/3369))
- Fixed `EuiCollapsibleNav` docked states on mobile ([#3330](https://github.com/elastic/eui/pull/3330))
- Fixed `EuiHeader` `z-index` issues with popovers and added body classes for the presence of `EuiFlyout` and `EuiCollapsibleNav.isOpen` ([#3398](https://github.com/elastic/eui/pull/3398))

**Breaking changes**

- Changed `EuiCollapsibleNav` prop name from `hideButtonIfDocked` to `showButtonIfDocked` and flipped default ([#3330](https://github.com/elastic/eui/pull/3330))

## [`22.3.0`](https://github.com/elastic/eui/tree/v22.3.0)

- Removed dependency on option list for custom option of `EuiComboBox` ([#3183](https://github.com/elastic/eui/pull/3183))
- Fixed `EuiPopover` arrow position in Android and Linux ([#3188](https://github.com/elastic/eui/pull/3188))
- Improved `htmlIdGenerator` when supplying both `prefix` and `suffix` ([#3076](https://github.com/elastic/eui/pull/3076))
- Updated pagination prop descriptions for `EuiInMemoryTable` ([#3142](https://github.com/elastic/eui/pull/3142))
- Added `title` and `aria` attributes to `EuiToken`'s icon element ([#3195](https://github.com/elastic/eui/pull/3195))
- Added new Elasticsearch token types ([#2758](https://github.com/elastic/eui/pull/2758))

**Bug Fixes**

- Fixed bug in `EuiAccordion` to adjust to the correct height when content height changes ([#3160](https://github.com/elastic/eui/pull/3160))
- Fixed bug in `EuiBasicTable` to handle dynamic icon value properly in collapsed actions ([#3145](https://github.com/elastic/eui/pull/3145))
- Fixed `availability` check for actions in `EuiBasicTable` ([3030](https://github.com/elastic/kibana/issues/3030))

## [`22.2.0`](https://github.com/elastic/eui/tree/v22.2.0)

- Improved `EuiModal` close button position to prevent from overlapping with the title ([#3176](https://github.com/elastic/eui/pull/3176))

**Bug Fixes**

- Removed outline of `EuiSelect` in Firefox ([#3197] (https://github.com/elastic/eui/pull/3197))
- Fixed EuiBasicTable proptypes of itemId ([#3133](https://github.com/elastic/eui/pull/3133))
- Updated `EuiSuperDatePicker` to inherit the selected value in quick select ([#3105](https://github.com/elastic/eui/pull/3105))

### Feature: EuiCollapsibleNav ([#3019](https://github.com/elastic/eui/pull/3019))

- Added `EuiCollapsibleNav` and `EuiCollapsibleNavGroup` components
- Added `EuiPinnableListGroup`, an extension of `EuiListGroup`
- Added `ghost` colored `EuiListGroupItem`, increased overall large size, and fixed focus states
- Added `color` and `size` props to `EuiListGroup`
- Added `home` and `menu` glyphs to `EuiIcon`
- Added simple `euiXScroll` and `euiYScroll` SASS mixins and CSS utility equivalents

**Bug Fixes**

- Fixed `EuiAccordion` icon margins, focus state, and flex issue in IE
- Fixed `1.1px` height of  `EuiHorizontalRule`

## [`22.1.1`](https://github.com/elastic/eui/tree/v22.1.1)

**Bug Fixes**

- Fixed infinite call stack in `EuiResizeObserver`'s fallback polyfill ([#3180](https://github.com/elastic/eui/pull/3180))
- Correct `defaultProps` definition in `EuiComboBox` ([#3180](https://github.com/elastic/eui/pull/3180))

## [`22.1.0`](https://github.com/elastic/eui/tree/v22.1.0)

- Added `delimiter` prop to `EuiComboBox` ([#3104](https://github.com/elastic/eui/pull/3104))
- Added `useColorPickerState` and `useColorStopsState` utilities ([#3067](https://github.com/elastic/eui/pull/3067))
- Fixed `EuiSearchBar` related types ([#3147](https://github.com/elastic/eui/pull/3147))
- Added `prepend` and `append` ability to `EuiSuperSelect` ([#3167](https://github.com/elastic/eui/pull/3167))

**Bug Fixes**

- Fixed `EuiNavDrawer` scrolling issue on mobile ([#3174](https://github.com/elastic/eui/pull/3174))

## [`22.0.0`](https://github.com/elastic/eui/tree/v22.0.0)

- Replaced various `lodash` functions with native functions ([#3053](https://github.com/elastic/eui/pull/3053))
- Added `whiteSpace ` prop to `EuiCodeBlock` ([#3103](https://github.com/elastic/eui/pull/3103))
- Added `sortMatchesBy` prop for `EuiComboBox` ([#3089](https://github.com/elastic/eui/pull/3089))
- Added `prepend` and `append` ability to `EuiFieldPassword` ([#3122](https://github.com/elastic/eui/pull/3122))
- Added `Enter` key press functionality to `EuiSuperDatePicker` ([#3048](https://github.com/elastic/eui/pull/3048))
- Added `title` to headers of `EuiTable` in case of truncation ([#3094](https://github.com/elastic/eui/pull/3094))
- Added i18n to `EuiTableHeaderCell` ([#3094](https://github.com/elastic/eui/pull/3094))
- Added `number` and `string` to `size` type of `EuiImage` for setting custom sizes ([#3012](https://github.com/elastic/eui/pull/3012))
- Improved `EuiButtonEmpty` focus state when the `color` type is `text` ([#3135](https://github.com/elastic/eui/pull/3135))
- Added `EuiLoadingElastic` component ([#3017](https://github.com/elastic/eui/pull/3017))
- Upgraded `react-beautiful-dnd` to v13 ([#3064](https://github.com/elastic/eui/pull/3064))
- Fixed `EuiPagination` vertical alignment of the text when used as `compressed` ([#3152](https://github.com/elastic/eui/pull/3152))
- Added `showTooltip` prop for `EuiSuperUpdateButton` to show tooltip and showing only once popovers are closed ([#3127](https://github.com/elastic/eui/pull/3127))

**Bug Fixes**

- Fixed bug in `EuiSuperDatePicker` not showing correct values in relative tab of end date ([#3132](https://github.com/elastic/eui/pull/3132))
- Fixed bug in `EuiSuperDatePicker` to show correct values of commonly used values in relative tab ([#3106](https://github.com/elastic/eui/pull/3106))
- Fixed race condition in `EuiIcon` when switching from dynamically fetched components ([#3118](https://github.com/elastic/eui/pull/3118))
- Fixed the issue that `EuiResizeObserver` fallback did not properly listen to pure window resizing ([#3088](https://github.com/elastic/eui/pull/3088))

**Breaking changes**

- Removed `EuiKeyPadMenuItemButton` in favor of just `EuiKeyPadMenuItem` that can also accept an `onClick` ([#3062](https://github.com/elastic/eui/pull/3062))

## [`21.1.0`](https://github.com/elastic/eui/tree/v21.1.0)

- Updated `EuiFilterSelect` to retain the order of its filters ([#3063](https://github.com/elastic/eui/pull/3063))
- Added `href` prop to `EuiBadge` ([#3009](https://github.com/elastic/eui/pull/3009))
- Added props descriptions for `EuiComboBox` ([#3007](https://github.com/elastic/eui/pull/3007))
- Exported `dateFormatAliases` as a part of the public API ([#3043](https://github.com/elastic/eui/pull/3043))
- Exported `EuiTextProps` type definition ([#3039](https://github.com/elastic/eui/pull/3039))
- Added a `component` prop to `EuiForm` to render a `<form>`([#3010](https://github.com/elastic/eui/pull/3010))
- Removed `role` attribute from `EuiImage`([#3036](https://github.com/elastic/eui/pull/3036))
- Added `prepend` and `append` ability to `EuiComboBox` single selection only ([#3003](https://github.com/elastic/eui/pull/3003))
- Added `onColumnResize` prop to `EuiDataGrid` of type `EuiDataGridOnColumnResizeHandler` that gets called when column changes it's size ([#2963](https://github.com/elastic/eui/pull/2963))
- Added `logoEnterpriseSearch` to `EuiIcon` ([#3066](https://github.com/elastic/eui/pull/3066))
- Added RGB format support to `EuiColorPicker` and `EuiColorStops` ([#2850](https://github.com/elastic/eui/pull/2850))
- Added alpha channel (opacity) support to `EuiColorPicker` and `EuiColorStops` ([#2850](https://github.com/elastic/eui/pull/2850))
- Added `useResizeObserver` hook ([#2991](https://github.com/elastic/eui/pull/2991))
- Added `showColumnSelector.allowHide` and `showColumnSelector.allowReorder` props to `EuiDataGrid` UI configuration ([#2993](https://github.com/elastic/eui/pull/2993))
- Added `EuiMark` component ([#3060](https://github.com/elastic/eui/pull/3060))
- Changed `tabs.name` prop shape in `EuiTabbedContent` to accept a `node`, which aligns it with `EuiTab` ([#3100](https://github.com/elastic/eui/pull/3100))

**Bug Fixes**

- Fixed `EuiFieldNumber` so values of type `number` are now allowed ([#3020](https://github.com/elastic/eui/pull/3020))
- Fixed SASS `contrastRatio()` function in dark mode by fixing the `pow()` math function ([#3013], (https://github.com/elastic/eui/pull/3013))
- Fixed bug preventing `EuiDataGrid` from re-evaluating the default column width on resize ([#2991](https://github.com/elastic/eui/pull/2991))
- Fixed padding in `EuiCallOut` when used as a `banner` for `EuiFlyout` ([#3098](https://github.com/elastic/eui/pull/3098))

## [`21.0.1`](https://github.com/elastic/eui/tree/v21.0.1)

**Bug Fixes**

- Made `EuiDataGrid`'s `schema.isSortable` value optional ([#2991](https://github.com/elastic/eui/pull/2991))

## [`21.0.0`](https://github.com/elastic/eui/tree/v21.0.0)

- Added `EuiDataGrid`'s default sort order property ([#2987](https://github.com/elastic/eui/pull/2987))
- Fixed `EuiDataGrid`'s pagination visibility when changing rows per page ([#2978](https://github.com/elastic/eui/pull/2978))
- Added `highlightAll` prop to `EuiHighlight` to highlight all matches ([#2957](https://github.com/elastic/eui/pull/2957))
- Added `showOnFocus` prop to `EuiScreenReaderOnly` to force display on keyboard focus ([#2976](https://github.com/elastic/eui/pull/2976))
- Added `EuiSkipLink` component ([#2976](https://github.com/elastic/eui/pull/2976))
- Created `EuiBadgeGroup` component ([#2921](https://github.com/elastic/eui/pull/2921))
- Added `sections` and `position` props to `EuiHeader` ([#2928](https://github.com/elastic/eui/pull/2928))
- Added `gutterSize` prop to `EuiListGroup` ([#2980](https://github.com/elastic/eui/pull/2980))
- Added `color` prop to `EuiListGroupItem` and updated size style ([#2980](https://github.com/elastic/eui/pull/2980))
- Added `enableAllColumns` to `EuiBasicTable` component ([#2906](https://github.com/elastic/eui/pull/2906))

**Bug Fixes**

- Fixed `EuiDataGrid`'s sort popover to behave properly on mobile screens ([#2979](https://github.com/elastic/eui/pull/2979))
- Fixed `EuiButton` and other textual components' disabled contrast ([#2874](https://github.com/elastic/eui/pull/2874))
- Fixed z-index conflict with cell popovers in `EuiDataGrid` while in full screen mode ([#2959](https://github.com/elastic/eui/pull/2959))
- Adjusted the header on `EuiDataGrid` to fix to the top within constrained containers and full screen mode  ([#2959](https://github.com/elastic/eui/pull/2959))
- Refactored `EuiDescribedFormGroup` to allow the content inside the `EuiTitle` to be accessible to screen reader users ([#2989](https://github.com/elastic/eui/pull/2989))

**Breaking changes**

- Updated `@types/react` and `@types/react-dom` to utilize React.RefCallback type instead of custom implementation ([#2929](https://github.com/elastic/eui/pull/2929))

**Theme: Amsterdam**

- Buttons have a new visual style ([#2874](https://github.com/elastic/eui/pull/2874))

## [`20.1.0`](https://github.com/elastic/eui/tree/v20.1.0)

- Added `theme` prop to `EuiCodeEditor` in support of `AceEditor` themes ([#2970](https://github.com/elastic/eui/pull/2970))
- `EuiButton` now has a single return statement ([#2954](https://github.com/elastic/eui/pull/2954))
- Added `isSortable` props to `EuiDataGridColumn` and `EuiDataGridSchemaDetector` to mark them as un-sortable ([#2952](https://github.com/elastic/eui/pull/2952))
- Converted `EuiForm` to TypeScript, added many missing `/form` Prop types ([#2896](https://github.com/elastic/eui/pull/2896))
- Empty table th elements replaced with td in `EuiTable`. ([#2934](https://github.com/elastic/eui/pull/2934))
- Added default prompt text to `aria-describedby` for `EuiFilePicker` ([#2919](https://github.com/elastic/eui/pull/2919))
- Added SASS variables for text variants of the primary palette `$euiColorPrimaryText`, `$euiColorSecondaryText`, etc... Updated components to use these new variables. ([#2873](https://github.com/elastic/eui/pull/2873))
- Updated SASS mixin `makeHighContrastColor()` to default `$background: $euiPageBackgroundColor` and `$ratio: 4.5`. Created `makeGraphicContrastColor()` for graphic specific contrast levels of 3.0. ([#2873](https://github.com/elastic/eui/pull/2873))
- Added `arrowDisplay` prop to `EuiAccordion` for changing side or hiding completely ([#2914](https://github.com/elastic/eui/pull/2914))
- Added `prepend` and `append` ability to `EuiFieldSearch` ([#2914](https://github.com/elastic/eui/pull/2914))
- Added `notification` and `notificationColor` props to `EuiHeaderSectionItemButton` ([#2914](https://github.com/elastic/eui/pull/2914))
- Added `folderCheck`, `folderExclamation`, `push`, `quote`, `reporter` and `users` icons ([#2935](https://github.com/elastic/eui/pull/2935))
- Updated `folderClosed` and `folderOpen` to match new additions and sit better on the pixel grid ([#2935](https://github.com/elastic/eui/pull/2935))
- Converted `EuiSearchBar` to Typescript ([#2909](https://github.com/elastic/eui/pull/2909))

**Bug fixes**

- Fixed `EuiDataGrid` breaking if invalid schema passed ([#2955](https://github.com/elastic/eui/pull/2955))
- Fixed `EuiTitle` not rendering child classes ([#2925](https://github.com/elastic/eui/pull/2925))
- Extended `div` element in `EuiFlyout` type ([#2914](https://github.com/elastic/eui/pull/2914))
- Fixed popover positioning service to be more lenient when positioning 0-width or 0-height content ([#2948](https://github.com/elastic/eui/pull/2948))

**Theme: Amsterdam**

- Text sizes are now based on a 14px base font size. Headings are now bold. ([#2936](https://github.com/elastic/eui/pull/2936))
- Altered `secondary`, `accent` colors to be more saturated ([#2873](https://github.com/elastic/eui/pull/2873))

## [`20.0.2`](https://github.com/elastic/eui/tree/v20.0.2)

**Bug fixes**

- Fixed type definitions for `EuiComboBox` ([#2971](https://github.com/elastic/eui/pull/2971))

## [`20.0.1`](https://github.com/elastic/eui/tree/v20.0.1)

**Bug fixes**

- Added TypeScript definition for `EuiCodeEditor`'s accepting `react-ace` props ([#2926](https://github.com/elastic/eui/pull/2926))
- Added `@types/react-input-autosize` to project's `dependencies` ([#2930](https://github.com/elastic/eui/pull/2930))

## [`20.0.0`](https://github.com/elastic/eui/tree/v20.0.0)

- Converted `EuiComboBox`, `EuiComboBoxInput`, `EuiComboBoxPill`, `EuiComboBoxOptionsList`, `EuiComboBoxOption`, and `EuiComboBoxTitle` to TypeScript ([#2838](https://github.com/elastic/eui/pull/2838))
- Converted `EuiCodeEditor` to TypeScript ([#2836](https://github.com/elastic/eui/pull/2836))
- Converted `EuiCode` and `EuiCodeBlock` and to TypeScript ([#2835](https://github.com/elastic/eui/pull/2835))
- Converted `EuiFilePicker` to TypeScript ([#2832](https://github.com/elastic/eui/issues/2832))
- Exported `EuiSelectOptionProps` type ([#2830](https://github.com/elastic/eui/pull/2830))
- Added `paperClip` glyph to `EuiIcon` ([#2845](https://github.com/elastic/eui/pull/2845))
- Added `banner` prop to `EuiFlyoutBody` and updated `euiOverflowShadow` mixin ([#2837](https://github.com/elastic/eui/pull/2837))
- Updated `editorLink` icon ([#2866](https://github.com/elastic/eui/pull/2866))
- Added control columns to `EuiDataGrid` to support non-data columns like row selection and actions ([#2846](https://github.com/elastic/eui/pull/2846))
- Added `image` glyph to `EuiIcon` ([#2870](https://github.com/elastic/eui/pull/2870))
- Exported TS props from top level `EuiListGroupProps`, `EuiListGroupItemProps`, `EuiSelectableProps`,  `EuiSelectableOption`, `EuiSelectableOptionsListProps` ([#2869](https://github.com/elastic/eui/pull/2869))
- Extending `EuiSelectable[options]` type with correct HTML element ([#2869](https://github.com/elastic/eui/pull/2869))
- Added check mark to single selection `EuiComboBox` ([#2890](https://github.com/elastic/eui/pull/2890))
- Added `logoGoogleG` third-party logo to `EuiIcon` ([#2853](https://github.com/elastic/eui/pull/2853))
- Added Jest `modulesNameMapper` alias for `EuiIcon` using test environment mock ([#2878](https://github.com/elastic/eui/pull/2878))
- Removed `sinon` and `@types/sinon` as dependencies, and converted usages to `jest.fn` ([#2885](https://github.com/elastic/eui/pull/2885))

**Bug fixes**

- Fixed building dev & docs on Windows ([#2847](https://github.com/elastic/eui/pull/2847))
- Fixed screen reader discovery issues with `EuiBottomBar` and `EuiControlBar` ([#2861](https://github.com/elastic/eui/pull/2861))
- Fixed a bug in `EuiDataGrid` causing the first cell to autofocus if interactive ([#2872](https://github.com/elastic/eui/pull/2872))

**Breaking changes**

- Removed `visControls` and `visHeatmap` duplicate icons from docs ([#2908](https://github.com/elastic/eui/pull/2908))

## [`19.0.0`](https://github.com/elastic/eui/tree/v19.0.0)

- Added `cheer` glyph to `EuiIcon` ([#2814](https://github.com/elastic/eui/pull/2814))
- Added `tableCaption` prop to `EuiBasicTable` and improved the default one ([#2782](https://github.com/elastic/eui/pull/2782))
- Converted `EuiDescribedFormGroup` to TypeScript ([#2810](https://github.com/elastic/eui/pull/2810))
- Changed SASS comments to non-compiled comments in invisibles files ([#2807](https://github.com/elastic/eui/pull/2807))
- Optimized the third party logos Ceph, DropWizard, Golang, and Haproxy ([#2812](https://github.com/elastic/eui/pull/2812))
- Added `rowHeader` prop to `EuiBasicTable` to allow consumers to set the identifying cell in a row ([#2802](https://github.com/elastic/eui/pull/2802))
- Added prepend and append to `EuiColorPicker` ([#2819](https://github.com/elastic/eui/pull/2819))
- Improved `EuiDescribedFormGroup` accessibility by avoiding duplicated output in screen readers ([#2783](https://github.com/elastic/eui/pull/2783))
- Added optional `key` attribute to `EuiContextMenu` items and relaxed `name` attribute to allow any React node ([#2817](https://github.com/elastic/eui/pull/2817))
- Converted `EuiColorPicker` color conversion functions to `chroma-js` methods ([#2805](https://github.com/elastic/eui/pull/2805))
- Added `direction` parameter to `euiPaletteColorBlind()` for specifying lighter or darker (or both) alternates ([#2822](https://github.com/elastic/eui/pull/2822))
- Converted `EuiSideNav` to TypeScript ([#2818](https://github.com/elastic/eui/issues/2818))
- Added babel-transformed and partially mocked commonjs build (`test-env/`) to target Kibana's Jest environment ([#2698](https://github.com/elastic/eui/pull/2698))
- Altered styles of `EuiToken` and add added more token types to match ES field types of `tokenAlias`, `tokenDate`, `tokenGeo`, `tokenIP`, `tokenNested`, `tokenRange`, `tokenShape` ([#2758](https://github.com/elastic/eui/pull/2758))

**Bug fixes**

- Exported missing `EuiSelectProps` type ([#2815](https://github.com/elastic/eui/pull/2815))
- Fixed `EuiCode`'s & `EuiCodeBlock`'s ability to accept non-string children ([#2792](https://github.com/elastic/eui/pull/2792)) ([#2820](https://github.com/elastic/eui/pull/2820))
- Fixed `EuiSearchBar`, `Query`, and `AST`'s ability to accept literal parenthesis characters ([#2791](https://github.com/elastic/eui/pull/2791))
- Fixed coloring of input fields when autofill is on in Chrome ([#2798](https://github.com/elastic/eui/pull/2798))
- Moved `@types/enzyme` and `@types/react-virtualized` to `dependencies` status ([#2828](https://github.com/elastic/eui/pull/2828))
- Removed `@elastic/charts` from inclusion in `eui.d.ts` output ([#2828](https://github.com/elastic/eui/pull/2828))

**Breaking changes**

- Removed `idAria` prop from `EuiDescribedFormGroup` ([#2783](https://github.com/elastic/eui/pull/2783))
- Removed `EuiToken`'s `hideBorder` and `displayOptions` prop for applying `color`, `shape`, and `fill` props directly. Changed `fill` prop type from `boolean` to `light | dark | none`. ([#2758](https://github.com/elastic/eui/pull/2758))

## [`18.3.0`](https://github.com/elastic/eui/tree/v18.3.0)

- Converted `EuiModal` and `EuiConfirmModal` to TypeScript ([#2742](https://github.com/elastic/eui/pull/2742))
- Converted `EuiTabs` to TypeScript ([#2717](https://github.com/elastic/eui/pull/2717))
- Converted `EuiFormRow` to TypeScript ([#2712](https://github.com/elastic/eui/pull/2712))
- Updated `logoAPM`, `logoSecurity` and `logoEnterpriseSearch`. Added `logoWorkplaceSearch` and `logoObservability` ([#2769](https://github.com/elastic/eui/pull/2769))
- Converted `EuiFilterButton` to TypeScript ([#2761](https://github.com/elastic/eui/pull/2761))
- Converted `EuiFilterSelectItem` to TypeScript ([#2761](https://github.com/elastic/eui/pull/2761))
- Converted `EuiFieldSearch` to TypeScript ([#2775](https://github.com/elastic/eui/pull/2775))
- Added `data-test-subj` to the `EuiContextMenuItem` in `EuiTablePagination` ([#2778](https://github.com/elastic/eui/pull/2778))
- Improved `EuiIcon` a11y by using a `title` and `aria-labelledby` ([#2786](https://github.com/elastic/eui/pull/2786))
- Improved compressed `EuiPagination` by including active and last page numbers ([#2779](https://github.com/elastic/eui/pull/2779))
- Converted `EuiSuperSelect` to TypeScript ([#2776](https://github.com/elastic/eui/pull/2776))

**Bug fixes**

- Increased column width on `EuiTableHeaderCellCheckbox` to prevent `EuiCheckbox`'s focus ring from getting clipped in `EuiBasicTable` ([#2770](https://github.com/elastic/eui/pull/2770))
- Fixed the display of `EuiButton` within `EuiControlBar` when `fill={true}` to be more consistent with other buttons ([#2781](https://github.com/elastic/eui/pull/2781))
- Fixed `EuiFormControlLayout` from overwriting className for `prepend` nodes.  ([#2796](https://github.com/elastic/eui/pull/2796))
- Fixed `useRenderToText` and `EuiButtonToggle` from attempting state updates on unmounted components ([#2797](https://github.com/elastic/eui/pull/2797))
- Refactored function and hook instantiation to fix drag action sluggishness in `EuiColorStops` ([#2557](https://github.com/elastic/eui/pull/2557))

**Deprecations**

- `EuiIcon`'s `logoEnterpriseSearch` type deprecated in favor of `logoWorkplaceSearch`
- `EuiIcon`'s `logoAPM` type deprecated in favor of `logoObservability`

## [`18.2.2`](https://github.com/elastic/eui/tree/v18.2.2)

**Note: this release is a backport containing changes originally made in `18.3.0`**

- Updated `logoAPM`, `logoSecurity` and `logoEnterpriseSearch`. Added `logoWorkplaceSearch` and `logoObservability` ([#2769](https://github.com/elastic/eui/pull/2769))

**Bug fixes**

- Fixed `useRenderToText` and `EuiButtonToggle` from attempting state updates on unmounted components ([#2797](https://github.com/elastic/eui/pull/2797))

**Deprecations**

- `EuiIcon`'s `logoEnterpriseSearch` type deprecated in favor of `logoWorkplaceSearch`
- `EuiIcon`'s `logoAPM` type deprecated in favor of `logoObservability`

## [`18.2.1`](https://github.com/elastic/eui/tree/v18.2.1)

**Bug fixes**

- Fixed `EuiFieldSearch`'s trigger of `onChange` when clearing the field value ([#2764](https://github.com/elastic/eui/pull/2764))

## [`18.2.0`](https://github.com/elastic/eui/tree/v18.2.0)

- Added `recentlyViewedApp` app icon to `EuiIcon` ([#2755](https://github.com/elastic/eui/pull/2755))

**Bug fixes**

- Fixed `EuiBasicTable` & `EuiInMemoryTable` to not un- and re-mount rows when toggling `loading` prop ([#2754](https://github.com/elastic/eui/pull/2754))

## [`18.1.0`](https://github.com/elastic/eui/tree/v18.1.0)

- Lightened `EuiBadge` hollow border color in dark mode ([#2746](https://github.com/elastic/eui/pull/2746))
- Added `minInputProps` and `maxInputProps` to supply more props to the inputs of `EuiDualRange` ([#2738](https://github.com/elastic/eui/pull/2738))
- Changed `EuiBadge` to use EUI palette colors ([#2455](https://github.com/elastic/eui/pull/2455))
- Darkened a few `euiPaletteColorBlind` colors ([#2455](https://github.com/elastic/eui/pull/2455))
- Fixed bug in `EuiCard` where button text was not properly aligned ([#2741](https://github.com/elastic/eui/pull/2741))
- Converted `EuiRange` to TypeScript ([#2732](https://github.com/elastic/eui/pull/2732))
- Converted `EuiDualRange` to TypeScript ([#2732](https://github.com/elastic/eui/pull/2732))
- Converted `EuiRangeInput` to TypeScript ([#2732](https://github.com/elastic/eui/pull/2732))
- Added `bellSlash` glyph to `EuiIcon` ([#2714](https://github.com/elastic/eui/pull/2714))
- Added `legend` prop to `EuiCheckboxGroup` and `EuiRadioGroup` to add `EuiFieldset` wrappers for title the groups ([#2739](https://github.com/elastic/eui/pull/2739))
- Changed `EuiNavDrawerFlyout` to close after child nav items are clicked ([#2749](https://github.com/elastic/eui/pull/2749))
- Changed `EuiNavDrawerFlyout` to trap focus while navigating via keyboard ([#2749](https://github.com/elastic/eui/pull/2749))
- Created a `euiPaletteColorBlindBehindText` variant of the color blind palette ([#2750](https://github.com/elastic/eui/pull/2750))
- Improved focus state of `EuiSwitch`, `EuiCheckbox`, `EuiRadio` and `EuiRange` ([#2745](https://github.com/elastic/eui/pull/2745))

**Bug fixes**

- Changed `EuiRadio` and `EuiCheckbox` labels to be `inline-block` ([#2739](https://github.com/elastic/eui/pull/2739))
- Fixed `EuiCheckboxGroup`'s `options` type to fully extend the `EuiCheckbox` type ([#2739](https://github.com/elastic/eui/pull/2739))

## [`18.0.0`](https://github.com/elastic/eui/tree/v18.0.0)

- Converted `EuiFieldText` to Typescript ([#2688](https://github.com/elastic/eui/pull/2688))
- Added `nested` glyph to `EuiIcon` ([#2707](https://github.com/elastic/eui/pull/2707))
- Added `tableLayout` prop to `EuiTable`, `EuiBasicTable` and `EuiInMemoryTable` to provide the option of auto layout ([#2697](https://github.com/elastic/eui/pull/2697))
- Converted `EuiSuggest` to Typescript ([#2692](https://github.com/elastic/eui/pull/2692))
- Converted `EuiErrorBoundary` to Typescript  ([#2690](https://github.com/elastic/eui/pull/2690))
- Updated `EuiNavDrawer` to accept React fragments ([#2710](https://github.com/elastic/eui/pull/2710))
- Added `EuiFormFieldset` and `EuiFormLegend` components ([#2706](https://github.com/elastic/eui/pull/2706))
- Adjusted colors of color blind viz palette ([#2686](https://github.com/elastic/eui/pull/2686))
- Converted `EuiSelect` to Typescript ([#2694](https://github.com/elastic/eui/pull/2694))
- Added `aggregate`, `pageSelect`, `pagesSelect`, `securitySignal`, `securitySignalDetected`, `securitySignalResolved` and `timeline` icons ([#2704](https://github.com/elastic/eui/pull/2704))
- Added `useDependentState` custom hook ([#2725](https://github.com/elastic/eui/pull/#2725))
- Added `isClearable` prop to `EuiFieldSearch` ([#2723](https://github.com/elastic/eui/pull/2723))

**Bug fixes**

- Fixed `isExpanded` property of nodes from `EuiTreeView` ([#2700](https://github.com/elastic/eui/pull/#2700))
- Added text selection to `EuiLink` button ([#2722](https://github.com/elastic/eui/pull/#2722))
- Fixed bug in `EuiDataGrid` where resizing columns changed the active DOM element ([#2724](https://github.com/elastic/eui/pull/#2724))
- Fixed position of scrollbar in `EuiCodeBlock` ([#2727](https://github.com/elastic/eui/pull/#2727))
- Fixed bug in `EuiDataGrid` that prevented the "Hide fields" popover from showing an updated column list ([#2725](https://github.com/elastic/eui/pull/#2725))

**Breaking changes**

- Changed accepted properties of the `color_palette` method to accept an array of colors ([#2686](https://github.com/elastic/eui/pull/#2686))
- Removed the `palette` export to export each palette function directly ([#2686](https://github.com/elastic/eui/pull/#2686))
- Changed the palette functions to be methods that accept a number of steps and removed `.colors` key ([#2686](https://github.com/elastic/eui/pull/#2686))

## [`17.3.1`](https://github.com/elastic/eui/tree/v17.3.1)

**Bug fixes**

- Fixed TS types and exports for `EuiTextArea` and `EuiFieldNumber` ([#2703](https://github.com/elastic/eui/pull/2703))

## [`17.3.0`](https://github.com/elastic/eui/tree/v17.3.0)

- Converted `EuiFieldNumber` to Typescript ([#2685](https://github.com/elastic/eui/pull/2685))
- Converted `EuiFieldPassword` to Typescript ([#2683](https://github.com/elastic/eui/pull/2683))
- Converted `EuiHighlight` to Typescript ([#2681](https://github.com/elastic/eui/pull/2681))
- Added `data-test-subj` property to the `EuiCodeEditor` component ([#2689](https://github.com/elastic/eui/pull/2689))
- Converted `EuiTextArea` to Typescript ([#2695](https://github.com/elastic/eui/pull/2695))
- Converted `EuiPage` and related child components to  TypeScript ([#2669](https://github.com/elastic/eui/pull/2669))
- Added `annotation` glyph ([#2691](https://github.com/elastic/eui/pull/2691))
- Added `initialWidth` and `isResizable` configurations to `EuiDataGrid`'s columns ([#2696](https://github.com/elastic/eui/pull/2696))

**Bug fixes**

- Reverted removal of `toggleOpen` method from `EuiNavDrawer` ([#2682](https://github.com/elastic/eui/pull/2682))
- Improved `EuiDataGrid` update performance ([#2676](https://github.com/elastic/eui/pull/2676))
- Fixed `EuiDatagrid` header top border when configured to have no toolbar ([#2619](https://github.com/elastic/eui/pull/#2619))

## [`17.2.1`](https://github.com/elastic/eui/tree/v17.2.1)

**Bug fixes**

- Changed package.json version to match sure our build scripts release the correct sequential number ([#2674](https://github.com/elastic/eui/pull/2674))

## [`17.1.3`](https://github.com/elastic/eui/tree/v17.1.3)

**NOTE: This release came out of order due to a release script error. It actually came after 17.2.0 and can be ignored in favor of 17.2.1**

- Reverted docs changes in `17.2.0` that caused the build script to die ([#2672](https://github.com/elastic/eui/pull/2672))

**Bug fixes**

- Removed TypeScript definitions in `*.test.tsx?` files from _eui.d.ts_ ([#2673](https://github.com/elastic/eui/pull/2673))

## [`17.2.0`](https://github.com/elastic/eui/tree/v17.2.0)

**NOTE: This release had an error in our documentation layer. Use 17.2.1 instead**

- Improved a11y of `EuiNavDrawer` lock button state via `aria-pressed` ([#2643](https://github.com/elastic/eui/pull/2643))
- Added new stylesheets for the EUI Amsterdam theme ([#2633](https://github.com/elastic/eui/pull/2633))
- Added exports for available types related to `EuiDataGrid` ([#2640](https://github.com/elastic/eui/pull/2640))

**Bug fixes**

- Improved `EuiDataGrid` update performance ([#2638](https://github.com/elastic/eui/pull/2638))
- Fixed `EuiDroppable` not accepting multiple children when using TypeScript ([#2634](https://github.com/elastic/eui/pull/2634))
- Fixed `EuiComboBox` from submitting parent `form` element when selecting options via `Enter` key ([#2642](https://github.com/elastic/eui/pull/2642))
- Fixed `EuiNavDrawer` expand button from losing focus after click ([#2643](https://github.com/elastic/eui/pull/2643))
- Fixed instances of potentially duplicate `EuiPopover` `id` attributes ([#2667](https://github.com/elastic/eui/pull/2667))

## [`17.1.2`](https://github.com/elastic/eui/tree/v17.1.2)

**Bug fixes**

- Fixed `EuiCodeEditor` custom mode file error by initializing with existing mode ([#2616](https://github.com/elastic/eui/pull/2616))
- Removed `EuiIcon` default titles ([#2632](https://github.com/elastic/eui/pull/2632))

## [`17.1.1`](https://github.com/elastic/eui/tree/v17.1.1)

**Bug fixes**

- Fixed screenreader text in `EuiTreeView` and added truncation ([#2627](https://github.com/elastic/eui/pull/2627))

## [`17.1.0`](https://github.com/elastic/eui/tree/v17.1.0)

- Added an optional `key` property inside the `options` prop in `EuiSelectableList` component ([#2608](https://github.com/elastic/eui/pull/2608))
- Added `toolbarAdditionalControls` prop to `EuiDataGrid` to allow for custom buttons in the toolbar ([#2594](https://github.com/elastic/eui/pull/2594))
- Added TypeScript definitions for `EuiBasicTable`, `EuiInMemoryTable`, and related components ([#2428](https://github.com/elastic/eui/pull/2428))
- Updated `logoSecurity` and `appSecurityAnalytics` icons ([#2613](https://github.com/elastic/eui/pull/2613))
- Added support for `.gif` base64 images in the webpack.config

**Bug fixes**

- Fixed UX/focus bug in `EuiDataGrid` when using keyboard shortcuts to paginate ([#2602](https://github.com/elastic/eui/pull/2602))
- Fixed `EuiIcon` accessibility by adding a `title` prop and a default `aria-label` ([#2554](https://github.com/elastic/eui/pull/2554))
- Fixed `EuiDataGrid`'s in-memory sorting of numeric columns when the cell data contains multiple digit groups ([#2603](https://github.com/elastic/eui/pull/2603))
- Improved pagination in `EuiBasicTable`. `paginationBar` is hidden when there is no data and `EuiPagination` is displayed even when there is only one page ([#2598](https://github.com/elastic/eui/pull/#2598))
- Fixed react-dom warning when `EuiPopover` was unmounted before calls to setState ([#2614](https://github.com/elastic/eui/pull/2614))

## [`17.0.0`](https://github.com/elastic/eui/tree/v17.0.0)

**Breaking changes**

- Moved any shared component-level Sass variables and mixins into the `global_styling` directory ([#2551](https://github.com/elastic/eui/pull/2551))
- Reworked `euiPanel()` mixin to require the entirety of a selector (i.e. require the '.' in addition to the string) ([#2551](https://github.com/elastic/eui/pull/2551))
- Updated React peerDependencies to version 16.12 ([#2571](https://github.com/elastic/eui/pull/2571))
- Changed to generated `id` value for `EuiFormRow` to ensure uniqueness  ([#2588](https://github.com/elastic/eui/pull/2588))

## [`16.2.1`](https://github.com/elastic/eui/tree/v16.2.1)

**Bug fixes**

- Fixed label wrapping of `EuiSwitch` ([#2585](https://github.com/elastic/eui/pull/2585))
- Replaced `<p>` tag surrounding the label with a `<span>` tag in `EuiSwitch` to fix any inherited margin ([#2585](https://github.com/elastic/eui/pull/2585))
- Added the same padding from `EuiSelectableListItem` to the heading to fix alignment ([#2585](https://github.com/elastic/eui/pull/2585))
- Added exports for `EuiCheckboxType`, `EuiCheckboxGroupOption`, and `EuiCheckboxGroupIdToSelectedMap` types ([#2593](https://github.com/elastic/eui/pull/2593))
- Fixed `.euiHeaderLinks__mobileList` in `EuiHeaderLinks` to only display it on mobile ([#2590](https://github.com/elastic/eui/pull/#2590))
- Fixed `EuiAccordion` icon rotation when it is a child of another accordion so it doesn't inherit the rotation state of the parent ([#2595](https://github.com/elastic/eui/pull/#2595))

## [`16.2.0`](https://github.com/elastic/eui/tree/v16.2.0)

- Added `EuiCheckableCard` component, for radio buttons or checkboxes with complex child content ([#2555](https://github.com/elastic/eui/pull/2555))
- Updated `EuiCheckbox` and `EuiCheckboxGroup` to TypeScript ([#2555](https://github.com/elastic/eui/pull/2555))

**Bug fixes**

- Fixed `EuiSwitch` clicking on disabled label ([#2575](https://github.com/elastic/eui/pull/2575))
- Fixed `EuiComboBox` options list closing when clicking outside the component after scrolling ([#2589](https://github.com/elastic/eui/pull/2589))

## [`16.1.0`](https://github.com/elastic/eui/tree/v16.1.0)

- Updated compressed styles for `EuiButtonGroup` to include a background color ([#2568](https://github.com/elastic/eui/pull/2568))
- Added `heading` prop to `EuiCallOut` to allow for variance in the title tag ([#2357](https://github.com/elastic/eui/pull/2357))
- Added `badge` prop and new styles `EuiHeaderAlert` ([#2506](https://github.com/elastic/eui/pull/2506))
- Added new keyboard shortcuts for the data grid component: `Home` (same row, first column), `End` (same row, last column), `Ctrl+Home` (first row, first column), `Ctrl+End` (last row, last column), `Page Up` (next page) and `Page Down` (previous page) ([#2519](https://github.com/elastic/eui/pull/2519))
- Added `disabled` prop to the `EuiCheckboxGroup` definition ([#2545](https://github.com/elastic/eui/pull/2545))
- Added `disabled` option to the `option` attribute of the `options` object that is passed to the `EuiCheckboxGroup` so that checkboxes in a group can be individually disabled ([#2548](https://github.com/elastic/eui/pull/2548))
- Added `EuiAspectRatio` component that allows for responsively resizing embeds ([#2535](https://github.com/elastic/eui/pull/2535))
- Added `display` and `titleSize` props to `EuiCard` ([#2566](https://github.com/elastic/eui/pull/2566))
- Added `accessibility` glyph to `EuiIcon` ([#2566](https://github.com/elastic/eui/pull/2566))

**Bug fixes**

- Fixed `EuiDataGrid` schema detection on already defined column schemas ([#2550](https://github.com/elastic/eui/pull/2550))
- Added `euiTextBreakWord()` to `EuiToast` header ([#2549](https://github.com/elastic/eui/pull/2549))
- Fixed `.eui-textBreakAll` on Firefox ([#2549](https://github.com/elastic/eui/pull/2549))
- Fixed `EuiBetaBadge` accessibility with `tab-index=0` ([#2559](https://github.com/elastic/eui/pull/2559))
- Improved `EuiIcon` loading performance ([#2565](https://github.com/elastic/eui/pull/2565))

## [`16.0.1`](https://github.com/elastic/eui/tree/v16.0.1)

**Bug fixes**

- `EuiSwitch` now passes `name` attribute into underlying `button` ([#2533](https://github.com/elastic/eui/pull/2533))

## [`16.0.0`](https://github.com/elastic/eui/tree/v16.0.0)

- Made `EuiCard` more accessible ([#2521](https://github.com/elastic/eui/pull/2521))
- Added ability to pass `children` to `EuiCard` ([#2521](https://github.com/elastic/eui/pull/2521))
- Replaced root element in `EuiFlyout`, switching from `span` to `Fragment` ([#2527](https://github.com/elastic/eui/pull/2527))
- Upgraded `react-virtualized` to `9.21.2` ([#2531](https://github.com/elastic/eui/pull/2531))

**Bug fixes**

- Added support for `timeFormat` formatting in `EuiSuperDatePicker` and fixed some formatting inconsistencies ([#2518](https://github.com/elastic/eui/pull/2518))
- Added support for `locale` in `EuiSuperDatePicker` and `EuiDatePicker` both as a prop and from `EuiContext` ([#2518](https://github.com/elastic/eui/pull/2518))

**Breaking changes**

- Removed `EuiCardGraphic` ([#2521](https://github.com/elastic/eui/pull/2521))

## [`15.0.0`](https://github.com/elastic/eui/tree/v15.0.0)

- Converted `EuiShowFor` and `EuiHideFor` to TS ([#2503](https://github.com/elastic/eui/pull/2503))
- Upgraded `react-ace` to `7.0.5` ([#2526](https://github.com/elastic/eui/pull/2526))

**Bug fixes**
- Fixed `EuiButton` disabled text color ([#2534](lhttps://github.com/elastic/eui/pull/2534))
- Created `.euiTableCaption` with `position: relative` to avoid double border under header row ([#2484](https://github.com/elastic/eui/pull/2484))
- Fixed `EuiSwitch` to use `aria-labelledby` ([#2522](https://github.com/elastic/eui/pull/2522))
- Fixed `EuiPanelProps` type definition ([#2516](https://github.com/elastic/eui/pull/2516))

**Breaking changes**

- Added `display` modifier to `EuiShowFor` ([#2503](https://github.com/elastic/eui/pull/2503))
- Updated minimum TypeScript version to 3.5.3 ([#2510](https://github.com/elastic/eui/pull/2510))
- Removed `Omit` type in favor of TypeScript's built-in ([#2510](https://github.com/elastic/eui/pull/2510))

## [`14.10.0`](https://github.com/elastic/eui/tree/v14.10.0)

- Added new `euiControlBar` component for bottom-of-screen navigational elements. ([#2204](https://github.com/elastic/eui/pull/2204))
- Converted `EuiFlyout` to TypeScript ([#2500](https://github.com/elastic/eui/pull/2500))
- Added an animation to the arrow on `EuiAccordion` as it opens / closes ([#2507](https://github.com/elastic/eui/pull/2507))
- Upgraded `react-input-autosize` to `2.2.2` ([#2514](https://github.com/elastic/eui/pull/2514))

**Bug fixes**

- Simplified `EuiColorStops` popover toggling ([#2505](https://github.com/elastic/eui/pull/2505))

## [`14.9.0`](https://github.com/elastic/eui/tree/v14.9.0)

- Added new `euiTreeView` component for rendering recursive objects such as folder structures. ([#2409](https://github.com/elastic/eui/pull/2409))
- Added `euiXScrollWithShadows()` mixin and `.eui-xScrollWithShadows` utility class ([#2458](https://github.com/elastic/eui/pull/2458))
- Fixed `EuiColorStops` where empty string values would cause range min or max to be NaN ([#2496](https://github.com/elastic/eui/pull/2496))
- Improved `EuiSwitch` a11y by aligning to aria roles ([#2491](https://github.com/elastic/eui/pull/2491))
- Converted `EuiSwitch` to TypeScript ([#2491](https://github.com/elastic/eui/pull/2491))
- Added an accessible label-less `EuiSwitch` variation ([#2491](https://github.com/elastic/eui/pull/2491))

**Bug fixes**

- Normalized button `moz-focus-inner` ([#2445](https://github.com/elastic/eui/pull/2445))
- Fixed typo to correct `aria-modal` attribute in`EuiPopover` ([#2488](https://github.com/elastic/eui/pull/2488))
- Fixed position of `EuiCodeBlock` controls and added more tests ([#2459](https://github.com/elastic/eui/pull/2459))
- Changed `EuiCodeBlock` so that `overflowHeight` now applies a `maxHeight` instead of a `height` on the block ([#2487](https://github.com/elastic/eui/pull/2487))
- Fixed potentially inconsistent state update ([#2481](https://github.com/elastic/eui/pull/2481))
- Fixed `EuiSwitch` form behavior by adding a default button `type` of 'button' ([#2491](https://github.com/elastic/eui/pull/2491))

## [`14.8.0`](https://github.com/elastic/eui/tree/v14.8.0)

* `EuiButtonGroup` and `EuiButtonToggle` now accept `ReactNode` for their label prop instead of string ([#2392](https://github.com/elastic/eui/pull/2392))
* Added `useRenderToText` to `inner_text` service suite to render `ReactNode`s into label text ([#2392](https://github.com/elastic/eui/pull/2392))
* Added icons `tableDensityExpanded`, `tableDensityCompact`, `tableDensityNormal` to `EuiIcon` ([#2230](https://github.com/elastic/eui/pull/2230))
* Added `!important` to the animation of `EuiFocusRing` animation to make sure it is always used ([#2230](https://github.com/elastic/eui/pull/2230))
* Added `expandMini` icon to `EuiIcon` ([#2207](https://github.com/elastic/eui/pull/2366))
* Changed `EuiPopover` to use `role="dialog"` for better screen-reader announcements ([#2207](https://github.com/elastic/eui/pull/2366))
* Added function callback `onTrapDeactivation` to `EuiPopover` for when a focus trap is deactivated ([#2366](https://github.com/elastic/eui/pull/2366))
* Added logic for rendering of focus around `EuiPopover` to counteract a race condition ([#2366](https://github.com/elastic/eui/pull/2366))
* Added `EuiDataGrid` ([#2165](https://github.com/elastic/eui/pull/2165))

**Bug fixes**

* Corrected `lockProps` passdown in `EuiFocusTrap`, specifically to allows `style` to be passed down. ([#2230](https://github.com/elastic/eui/pull/2230))
* Changed `children` property on `I18nTokensShape` type from a single `ReactChild` to now accept an `array` ([#2230](https://github.com/elastic/eui/pull/2230))
* Adjusted the color of `$euiColorHighlight` in dark mode ([#2176](https://github.com/elastic/eui/pull/2176))
* Changed `EuiPopoverFooter` padding to uniformly adjust with the size of the popover ([#2207](https://github.com/elastic/eui/pull/2207))
* Fixed `isDragDisabled` prop usage in `EuiDraggable` ([#2207](https://github.com/elastic/eui/pull/2366))
* Fixed `EuiMutationObserver`'s handling of`onMutation` when that prop's value changes ([#2421](https://github.com/elastic/eui/pull/2421))

## [`14.7.0`](https://github.com/elastic/eui/tree/v14.7.0)

- Converted `EuiRadio` and `EuiRadioGroup` to TypeScript ([#2438](https://github.com/elastic/eui/pull/2438))
- Improved a11y in `EuiImage` ([#2447](https://github.com/elastic/eui/pull/2447))
- Made EuiIcon a PureComponent, to speed up React re-render performance ([#2448](https://github.com/elastic/eui/pull/2448))
- Added ability for `EuiColorStops` to accept user-defined range bounds ([#2396](https://github.com/elastic/eui/pull/2396))
- Added `external` prop to `EuiLink` ([#2442](https://github.com/elastic/eui/pull/2442))
- Added disabled state to `EuiBadge` ([#2440](https://github.com/elastic/eui/pull/2440))
- Changed `EuiLink` to appear non interactive when passed the `disabled` prop and an `onClick` handler ([#2423](https://github.com/elastic/eui/pull/2423))
- Added `minimize` glyph to `EuiIcon` ([#2457](https://github.com/elastic/eui/pull/2457))

**Bug fixes**

- Re-enabled `width` property for `EuiTable` cell components ([#2452](https://github.com/elastic/eui/pull/2452))
- Fixed `EuiNavDrawer` collapse/expand button height issue
 ([#2463](https://github.com/elastic/eui/pull/2463))

## [`14.6.0`](https://github.com/elastic/eui/tree/v14.6.0)

- Added new updated `infraApp` and `logsApp` icons. ([#2430](https://github.com/elastic/eui/pull/2430))

**Bug fixes**

- Fixed missing misc. button and link type definition exports ([#2434](https://github.com/elastic/eui/pull/2434))
- Strip custom semantics from `EuiSideNav` ([#2429](https://github.com/elastic/eui/pull/2429))

## [`14.5.1`](https://github.com/elastic/eui/tree/v14.5.1)

**Note: this release is a backport containing changes originally made in `14.6.0` and `14.7.0`**

- Added new updated `infraApp` and `logsApp` icons. ([#2430](https://github.com/elastic/eui/pull/2430))
- Made EuiIcon a PureComponent, to speed up React re-render performance ([#2448](https://github.com/elastic/eui/pull/2448))

**Bug fixes**

- Fixed `EuiNavDrawer` collapse/expand button height issue ([#2463](https://github.com/elastic/eui/pull/2463))

## [`14.5.0`](https://github.com/elastic/eui/tree/v14.5.0)

- Update Elastic-Charts to version 13.0.0 and updated the theme object accordingly ([#2381](https://github.com/elastic/eui/pull/2381))
- Added new `EuiColorStops` component ([#2360](https://github.com/elastic/eui/pull/2360))
- Added `currency` glyph to 'EuiIcon' ([#2398](https://github.com/elastic/eui/pull/2398))
- Migrate `EuiBreadcrumbs`, `EuiHeader` etc, and `EuiLink` to TypeScript ([#2391](https://github.com/elastic/eui/pull/2391))
- Added `hasChildLabel` prop to `EuiFormRow` to avoid duplicate labels ([#2411](https://github.com/elastic/eui/pull/2411))
- Added `component` prop to `EuiPageBody`, switching the default from `div` to `main` ([#2410](https://github.com/elastic/eui/pull/2410))
- Added focus state to `EuiListGroupItem` ([#2406](https://github.com/elastic/eui/pull/2406))
- Added `keyboardShortcut` glyph to 'EuiIcon ([#2413](https://github.com/elastic/eui/pull/2413))
- Improved a11y in `EuiNavDrawer` ([#2417](https://github.com/elastic/eui/pull/2417))
- Improved a11y in `EuiSuperDatePicker` ([#2426](https://github.com/elastic/eui/pull/2426))

**Bug fixes**

- Fixed `EuiSelectable` to accept programmatic updates to its `options` prop ([#2390](https://github.com/elastic/eui/pull/2390))
- Fixed poor labeling in `EuiSuperDatePicker` ([#2411](https://github.com/elastic/eui/pull/2411))
- Fixed `EuiCodeEditor`'s ID to be dynamic between renders ([#2411](https://github.com/elastic/eui/pull/2411))
- Fixed `EuiCodeEditor` to not render multiple labels for some inputs ([#2411](https://github.com/elastic/eui/pull/2411))
- Fixed `EuiBreadcrumbs` improper use of `useInnerText` hook ([#2425](https://github.com/elastic/eui/pull/2425))

## [`14.4.0`](https://github.com/elastic/eui/tree/v14.4.0)

- Migrate `EuiEmptyPrompt`and `EuiCard` to TS ([#2387](https://github.com/elastic/eui/pull/2387))
- Added Lens app `lensApp` icon ([#2389](https://github.com/elastic/eui/pull/2389))
- Made `EuiKeyPadMenuItem` beta badge smaller ([#2388](https://github.com/elastic/eui/pull/2388))

## [`14.3.0`](https://github.com/elastic/eui/tree/v14.3.0)

- Added `package` icon to glyph set ([#2378](https://github.com/elastic/eui/pull/2378))
- Modified `EuiFacetButton` to use `$euiFocusBackgroundColor` for `:focus` state ([2365](https://github.com/elastic/eui/pull/2365))
- Added a `showMaxPopover` option for `EuiBreadcrumbs` to display all items when a `max` is set. ([#2342](https://github.com/elastic/eui/pull/2342))
- Added `data-test-subj` support for basic and in-memory tables' actions ([#2353](https://github.com/elastic/eui/pull/2353))
- Added `ip` icon to glyph set ([#2371](https://github.com/elastic/eui/pull/2371))
- Set `textOnly={true}` for expanded rows in `EuiBasicTable` ([#2376](https://github.com/elastic/eui/pull/2376))
- Added `visAreaStacked`, `visBarVerticalStacked`, and `visBarHorizontalStacked` icons to glyph set ([#2379](https://github.com/elastic/eui/pull/2379))
- Adjusted style of beta badge on `EuiKeyPadMenuItem` ([#2375](https://github.com/elastic/eui/pull/2375))
- Migrate `EuiFacetGroup`, `EuiKeyPadMenu` and `EuiCallOut` to TS ([#2382](https://github.com/elastic/eui/pull/2382))

**Bug fixes**

- Fixed spacing of `EuiFormErrorText` to match `EuiFormHelpText` ([#2354](https://github.com/elastic/eui/pull/2354))
- Fixed bug in `EuiPopover` where Array.prototype.slice() may have been called on 'undefined' ([#2369](https://github.com/elastic/eui/pull/2369))
- Properly exported `copy`, `move`, and `reorder` drag-and-drop service methods ([#2377](https://github.com/elastic/eui/pull/2377))

## [`14.2.0`](https://github.com/elastic/eui/tree/v14.2.0)

- Added `compressed` option to `buttonSize` prop of EuiButtonGroup ([#2343](https://github.com/elastic/eui/pull/2343))
- Added disabled states to `EuiCard`, `EuiKeyPadMenuItem` and `EuiKeyPadMenuItemButton`
 ([#2333](https://github.com/elastic/eui/pull/2340))
- Added missing `compressed` TS definitions to `EuiComboBox`, `EuiCheckboxGroup`, `EuiCheckbox`, `EuiFieldSearch`, `EuiRadioGroup`, `EuiSwitch` ([#2338](https://github.com/elastic/eui/pull/2338))
- Added auto-margin between `EuiFormRow` and `EuiButton` ([#2338](https://github.com/elastic/eui/pull/2338))
- Added border to `[readOnly]` inputs ([#2338](https://github.com/elastic/eui/pull/2338))

**Bug fixes**

- Fixed `onChange` TS defs for EuiRange ([#2349](https://github.com/elastic/eui/pull/2349))
- Fixed default z-index of `EuiPopover` ([#2341](https://github.com/elastic/eui/pull/2341))
- Fixed styling for `prepend` and `append` nodes that may be popovers or tooltips ([#2338](https://github.com/elastic/eui/pull/2338))

## [`14.1.1`](https://github.com/elastic/eui/tree/v14.1.1)

**Bug fixes**

- Fixed accidental removal of Elastic Charts from dependencies ([#2348](https://github.com/elastic/eui/pull/2348))

## [`14.1.0`](https://github.com/elastic/eui/tree/v14.1.0)

- Created `EuiSuggest` component ([#2270](https://github.com/elastic/eui/pull/2270))
- Added missing `compressed` styling to `EuiSwitch` ([#2327](https://github.com/elastic/eui/pull/2327))
- Migrate `EuiBottomBar`, `EuiHealth` and `EuiImage` to TS ([#2328](https://github.com/elastic/eui/pull/2328))
- Added hover and focus states when `allowFullScreen` is true in `EuiImage`([#2287](https://github.com/elastic/eui/pull/2287))
- Converted `EuiColorPicker` to TypeScript ([#2340](https://github.com/elastic/eui/pull/2340))
- Added inline rendering option to `EuiColorPicker` ([#2340](https://github.com/elastic/eui/pull/2340))

## [`14.0.0`](https://github.com/elastic/eui/tree/v14.0.0)

### Feature: Compressed Form Controls ([#2167](https://github.com/elastic/eui/pull/2167))

- Altered the look of `compressed` form controls to look more subtle
- Created `EuiFormControlLayoutDelimited` for dual inputs indicating a range
- Added compressed and column style layouts to `EuiFormRow` via `display` prop
- Reduced overall height of `compressed` `EuiRange` and `EuiDualRange`
- Added `showInput = 'inputWithPopover'` option for `compressed` `EuiRange` and `EuiDualRange` to display the slider in a popover

- Made all inputs in the `EuiSuperDatePicker` popover `compressed`
- Added `controlOnly` prop to `EuiFieldText` and `EuiFieldNumber`
- Allow `style` prop to be passed down in `EuiColorPickerSwatch`
- `EuiFilePicker` now has `default` and `large` display sizes that both have `compressed` alternatives
- Allow strings to be passed as `append`/`prepend` props and added a11y support
- Added a max height with overflow to `EuiSuperSelect`

**Bug fixes**

- Fixed `EuiColorPicker` padding on right to accommodate down caret
- Fixed sizings of `EuiComboBox` and pills
- Fixed truncation on `EuiContextMenuItem`
- Fixed style of more `append`/`prepend` options of `EuiFormControlLayout`

**Deprecations**

- `EuiFormRow`'s `compressed` prop deprecated in favor of `display: rowCompressed`
- `EuiFormRow`'s `displayOnly` prop deprecated in favor of `display: center`

**Breaking changes**

- SASS mixin `euiTextOverflowWrap()` has been removed in favor of `euiTextBreakWord()`
- `EuiFormLabel` no longer has a bottom margin
- `EuiFormRow` no longer has bottom padding, nor does it add margin to any `+ *` siblings only sibling `EuiFormRow`s

## [`13.8.2`](https://github.com/elastic/eui/tree/v13.8.2)

**Bug fixes**

- Corrected `EuiCodeBlock`'s proptype for `children` to be string or array of strings. ([#2324](https://github.com/elastic/eui/pull/2324))
- Fixed `onClick` TypeScript definition for `EuiPanel` ([#2330](https://github.com/elastic/eui/pull/2330))
- Fixed `EuiComboBox` list reopening after closing on option selection in IE11 ([#2326](https://github.com/elastic/eui/pull/2326))

## [`13.8.1`](https://github.com/elastic/eui/tree/v13.8.1)

**Bug fixes**

- Updated TS def for `EuiFilterSelect` ([#2291](https://github.com/elastic/eui/pull/2291))
- Fixed alignment of icons and label in `EuiSideNavItem` ([#2297](https://github.com/elastic/eui/pull/2297))
- Fixed logic in `EuiContextMenu` to account for index of `0` ([#2304](https://github.com/elastic/eui/pull/2304))

## [`13.8.0`](https://github.com/elastic/eui/tree/v13.8.0)

- Added href prop to `EuiTab` and converted to TypeScript ([#2275](https://github.com/elastic/eui/pull/2275))
- Created `EuiInputPopover` component (formally) ([#2269](https://github.com/elastic/eui/pull/2269))
- Added docs for using [Elastic Charts](https://elastic.github.io/elastic-charts) with EUI ([#2209](https://github.com/elastic/eui/pull/2209))
- Improved fix for `EuiSuperDatePicker` to update `asyncInterval.isStopped` on a `isPaused` prop change. ([#2298](https://github.com/elastic/eui/pull/2298))

**Bug fixes**

- Removed extra right side margin in `EuiSuperDatePicker` ([#2236](https://github.com/elastic/eui/pull/2236))
- Fixed incorrect `onClick` type for `EuiButtonEmpty` ([#2282](https://github.com/elastic/eui/pull/2282))
- Fixed compilation script to remove all TypeScript definition exports from built JS assets ([#2279](https://github.com/elastic/eui/pull/2279))
- Fixed output extension for `dist` charts theme module ([#2294](https://github.com/elastic/eui/pull/2294))

## [`13.7.0`](https://github.com/elastic/eui/tree/v13.7.0)

- Allow `EuiFlexGroup` to accept a `ref` ([#2223](https://github.com/elastic/eui/pull/2223))

**Bug fixes**

- Fixed `EuiSuperDatePicker` to update `asyncInterval.isStopped` on a `isPaused` prop change. ([#2250](https://github.com/elastic/eui/pull/2250))
- Converted table, popover, buttons, pagination, outside click detector, focus trap, context menu, and panel to TypeScript ([#2212](https://github.com/elastic/eui/pull/2212))
- Fixed `EuiStat` invalid DOM nesting due to a `<p>` tag nested within another `<p>` tag ([#2229](https://github.com/elastic/eui/pull/2229))
- Fixed title text of dock/undock icon in `EuiNavDrawer` ([#2261](https://github.com/elastic/eui/pull/2261))

**Reverts**

- Revert conversion of `EuiSwitch` to `button[role=switch]` and TypeScript ([#2255](https://github.com/elastic/eui/pull/2255))

## [`13.6.1`](https://github.com/elastic/eui/tree/v13.6.1)

**Note: this release is a backport containing changes originally made in `13.7.0`**

**Bug fixes**

- Fixed title text of dock/undock icon in `EuiNavDrawer` ([#2261](https://github.com/elastic/eui/pull/2261))

## [`13.6.0`](https://github.com/elastic/eui/tree/v13.6.0)

**Note: this contains a reversion backported for targeted release**

- Revert conversion of `EuiSwitch` to `button[role=switch]` and TypeScript ([#2255](https://github.com/elastic/eui/pull/2255))

## [`13.5.0`](https://github.com/elastic/eui/tree/v13.5.0)

**Note: this contains component code that was reverted in the next release. Use `13.6.0` instead**

- Fixed `logoCloudEnterprise`, `logoLogging`, and `logoSecurity` SVGs in `EuiIcon` to be center aligned ([#2246](https://github.com/elastic/eui/pull/2246))
- Added locking behavior of `EuiNavDrawer` expanded state including the following props `isLocked`, `onIsLockedUpdate` ([#2247](https://github.com/elastic/eui/pull/2247))

## [`13.4.1`](https://github.com/elastic/eui/tree/v13.4.1)

**Note: this contains component code that was later reverted. Use `13.6.0` instead**

- Converted `EuiSwitch` to TypeScript ([#2243](https://github.com/elastic/eui/pull/2243))

**Bug fixes**

- Added missing `viewBox` attribute to Docker, Kubernetes, and Redis logos ([#2240](https://github.com/elastic/eui/pull/2240))

## [`13.4.0`](https://github.com/elastic/eui/tree/v13.4.0)

**Note: this contains component code that was later reverted. Use `13.6.0` instead**

- Converted `EuiFacetButton` to TypeScript ([#2226](https://github.com/elastic/eui/pull/2226))
- Added an optional `onClear` prop to the the `EuiDatePicker` component ([#2235](https://github.com/elastic/eui/pull/2235))
- Added support for `onClick` and `href` props on `EuiListGroupItem` and converted to TypeScript ([#1933](https://github.com/elastic/eui/pull/1933))

**Bug fixes**

- Fixed `EuiSwitch` semantics to align with aria roles ([#2193](https://github.com/elastic/eui/pull/2193))
- Removed Firefox's focus ring to match other browsers ([#2193](https://github.com/elastic/eui/pull/2193))
- Added missing `onChange` TS defs for EuiRange ([#2211](https://github.com/elastic/eui/pull/2211))
- Fixed `EuiBadge` text cursor to default pointer ([#2234](https://github.com/elastic/eui/pull/2234))
- Fixed `EuiPageContent` className prop to allow the passed-in className to take cascade precedence over classes generated by the component ([#2237](https://github.com/elastic/eui/pull/2237))

## [`13.3.0`](https://github.com/elastic/eui/tree/v13.3.0)

- Added i18n tokens to `EuiSuperDatePicker` and `EuiSuperUpdateButton`

## [`13.2.0`](https://github.com/elastic/eui/tree/v13.2.0)

- Converted `EuiStep`, `EuiSteps`, `EuiStepHorizontal`, `EuiStepsHorizontal`, and `EuiSubSteps` to Typescript ([#2186](https://github.com/elastic/eui/pull/2186))

**Bug fixes**

- Fixed `EuiBadge` truncation and auto-applied `title` attribute with `innerText` ([#2190](https://github.com/elastic/eui/pull/2190))
- Remove exported TypeScript type and interface exports from built artifacts when they originate from `node_modules` ([#2191](https://github.com/elastic/eui/pull/2191))
- Fixed `EuiBadge` truncation in IE and for the global filters pattern ([#2194](https://github.com/elastic/eui/pull/2194))
- Fixed alignment of long titles in `EuiStep` ([#2186](https://github.com/elastic/eui/pull/2186))
- Fixed the TS defs for EuiFilterSelectItem ([#2192](https://github.com/elastic/eui/pull/2192))
- Added missing TS defs for EuiTextArea ([#2201](https://github.com/elastic/eui/pull/2201))

## [`13.1.1`](https://github.com/elastic/eui/tree/v13.1.1)

**Bug fixes**

- Fixed `EuiMutationObserver` errors in IE11 by conditionally setting the `attributes` observer option according to the new spec ([#2180](https://github.com/elastic/eui/pull/2180))
- Fixed error message when an I18n mapping is a formatting function with no values provided. ([#2182](https://github.com/elastic/eui/pull/2182))

## [`13.1.0`](https://github.com/elastic/eui/tree/v13.1.0)

- Added `partial` glyph to `EuiIcon` ([#2152](https://github.com/elastic/eui/pull/2152))
- Added `tall`, `fullWidth`, and `isInvalid` props to `EuiFilePicker` ([#2145](https://github.com/elastic/eui/pull/2145))
- Added exports for `react-beautiful-dnd` interfaces used by EUI components ([#2173](https://github.com/elastic/eui/pull/2173))
- Added `isDisabled` prop & styles to `EuiSuperDatePicker` ([#2139](https://github.com/elastic/eui/pull/2139))
- Added `responsiveColumn` option to `type` prop of `EuiDescriptionList` ([#2166](https://github.com/elastic/eui/pull/2166))
- Removed `<use>` and `<def>` from svg icons ([#2162](https://github.com/elastic/eui/pull/2162))

**Bug fixes**

- Fixed invalid `aria-describedby` values set by `EuiToolTip` ([#2156](https://github.com/elastic/eui/pull/2156))
- Added `"center"` as an acceptable value to `EuiBasicTable`'s `align` proptype ([#2158](https://github.com/elastic/eui/pull/2158))
- Fixed `.eui-textBreakWord` utility class to be cross-browser compatible ([#2157](https://github.com/elastic/eui/pull/2157))
- Fixed truncation and z-index of `EuiFilePicker` ([#2145](https://github.com/elastic/eui/pull/2145))
- Fixed `EuiNavDrawer`'s support for flyout groups in production/minified builds ([#2178](https://github.com/elastic/eui/pull/2178))
- Fixed width overflow of `EuiModal` ([#2164](https://github.com/elastic/eui/pull/2164))

## [`13.0.0`](https://github.com/elastic/eui/tree/v13.0.0)

- Added `EuiSuggestItem` component ([#2090](https://github.com/elastic/eui/pull/2090))
- Added support for negated or clauses to `EuiSearchBar` ([#2140](https://github.com/elastic/eui/pull/2140))
- Added `transition` utility services to help create timeouts that account for CSS transition durations and delays ([#2136](https://github.com/elastic/eui/pull/2136))
- Removed `EuiFlexGroup` dependency from `EuiAccordion` ([#2143](https://github.com/elastic/eui/pull/2143))
- Exported `prettyDuration` and `commonDurationRanges` for pretty printing date ranges outside `EuiSuperDatePicker` ([#2132](https://github.com/elastic/eui/pull/2132))

**Bug fixes**

- Fixed `EuiComboBox`'s padding on the right ([#2135](https://github.com/elastic/eui/pull/2135))
- Fixed `EuiAccordion` to correctly account for changing computed height of child elements ([#2136](https://github.com/elastic/eui/pull/2136))
- Fixed some `EuiFlyout` sizing ([#2125](https://github.com/elastic/eui/pull/2125))

**Breaking changes**

- Removed `EuiSeriesChart` and related components. Please look to [Elastic Charts](https://github.com/elastic/elastic-charts) for a replacement. ([#2135](https://github.com/elastic/eui/pull/2108))
- Removed `eui_k6_theme` related Sass and JSON files ([#2135](https://github.com/elastic/eui/pull/2108))
- Removed no longer used Sass mixins and variables in `EuiForm`, `EuiCallOut`, and `EuiRange` components ([#2135](https://github.com/elastic/eui/pull/2108))

## [`12.4.0`](https://github.com/elastic/eui/tree/v12.4.0)

- Centered the square of the `popout` glyph in the artboard ([#2120](https://github.com/elastic/eui/pull/2120))
- Added `useInnerText` and `EuiInnerText` component utilities for retrieving text content of elements ([#2100](https://github.com/elastic/eui/pull/2100))
- Converted `EuiRangeHighlight`, `EuiRangeLabel`, `EuiRangeLevels`, `EuiRangeSlider`, `EuiRangeThumb`, `EuiRangeTicks`, `EuiRangeTrack`, and `EuiRangeWrapper` to TypeScript ([#2124](https://github.com/elastic/eui/pull/2124))
- Converted `EuiAccordion` to TypeScript ([#2128](https://github.com/elastic/eui/pull/2128))

**Bug fixes**

- Fixed `EuiComboBox`'s options list from staying open when scrolled in a container by auto-closing the list on scroll ([#2106](https://github.com/elastic/eui/pull/2106))
- Fixed content provided to `EuiListGroupItem` and `EuiFilterButton` `title` attribute to prevent unreadable popover ([#2100](https://github.com/elastic/eui/pull/2100))
- Fixed a nearly infinite `requestAnimationFrame` loop caused by `focus` state changes in nested `EuiPopover` components ([#2110](https://github.com/elastic/eui/pull/2110))
- Fixed incorrect ES Query DSL generated by `EuiSearchBar` when an OR clause is present ([#2133](https://github.com/elastic/eui/pull/2133))

## [`12.3.1`](https://github.com/elastic/eui/tree/v12.3.1)

**Bug fixes**

- Restored missing scss and react-datepicker files to the npm-published packaged ([#2119](https://github.com/elastic/eui/pull/2119))

## [`12.3.0`](https://github.com/elastic/eui/tree/v12.3.0)

**Note: this release contained a change which prevented necessary files from being published to npm, this was fixed in 12.3.1**

- Added `logoSecurity`, `logoCode`, `logoMaps`, `logoUptime` and `logoLogging` to `EuiIcon` types ([#2111](https://github.com/elastic/eui/pull/2111))
- Added a `column` direction option to `EuiFlexGrid` ([#2073](https://github.com/elastic/eui/pull/2073))
- Updated `EuiSuperDatePicker`'s  commonly used date/times to display as columns. ([#2073](https://github.com/elastic/eui/pull/2073))
- Added TypeScript definition for `EuiFormControlLayout` ([#2086](https://github.com/elastic/eui/pull/2086))
- Changed SASS mixin `euiOverflowShadow()` to use `mask-image` instead of `box-shadow` ([#2088](https://github.com/elastic/eui/pull/2088))
- Added SASS mixin and CSS utility `euiYScrollWithShadows` ([#2088](https://github.com/elastic/eui/pull/2088))
- Added `cloudDrizzle`, `cloudStormy`, `cloudSunny`, `documents`, `documentEdit`, `training` and `videoPlayer` glyphs to `EuiIcon` ([#2102](https://github.com/elastic/eui/pull/2102))
- Added `display` prop to `EuiPopover` ([#2112](https://github.com/elastic/eui/pull/2112))

**Bug fixes**

- Widened `EuiComboBox`'s `options[].value` / `EuiComboBoxOptionProps.value` TypeScript definition ([#2080](https://github.com/elastic/eui/pull/2080))
- Added TS defs for `EuiComboBox`'s props spreading onto a `div` ([#2080](https://github.com/elastic/eui/pull/2080))
- Fixed responsive display of inline `EuiDatePicker` ([#1820](https://github.com/elastic/eui/pull/1820))
- Removed time from default `dateFormat` of `EuiDatePicker` ([#1820](https://github.com/elastic/eui/pull/1820))
- Fixed `EuiPopover` from catching and preventing propagation of keydown events when closed ([#2089](https://github.com/elastic/eui/pull/2089))
- Fixed padding sizes between `EuiModal` header, body, and footer ([#2088](https://github.com/elastic/eui/pull/2088))
- Fixed placeholder text color for more browsers ([#2113](https://github.com/elastic/eui/pull/2113))

**Deprecations**

- Removed `logoXpack`from `EuiIcon` types ([#2111](https://github.com/elastic/eui/pull/2111))

## [`12.2.1`](https://github.com/elastic/eui/tree/v12.2.1)

**Note: this release is a backport containing changes originally made in `12.4.0`**

**Bug fixes**

- Fixed a nearly infinite `requestAnimationFrame` loop caused by `focus` state changes in nested `EuiPopover` components ([#2110](https://github.com/elastic/eui/pull/2110))

## [`12.2.0`](https://github.com/elastic/eui/tree/v12.2.0)

- Made `aria-label` attribute equal to `title` of the the selection checkbox in table items (for each row) in `EuiBasicTable` ([#2043](https://github.com/elastic/eui/pull/2043))
- Updated `appApm` and `logoAPM` with new updated icons ([#2084](https://github.com/elastic/eui/pull/2084))

**Bug fixes**

- Added requirement that `EuiFormRow` has exactly one child element [#2054](https://github.com/elastic/eui/pull/2054)

## [`12.1.0`](https://github.com/elastic/eui/tree/v12.1.0)

- Changed `EuiNavDrawerFlyout` title from `h5` to `div` ([#2040](https://github.com/elastic/eui/pull/2040))
- Converted `EuiGlobalToastList` into ARIA live region by adding `role="region"` attribute to add NVDA/JAWS support ([#2055](https://github.com/elastic/eui/pull/2055))
- Added `magnifyWithMinus` and `magnifyWithPlus` glyphs to `EuiIcon` ([2056](https://github.com/elastic/eui/pull/2056))
- Added a fully black (no matter the theme) color SASS variable `$euiColorInk` ([2060](https://github.com/elastic/eui/pull/2060))
- Added `autoFocus` prop to `EuiTabbedContent` ([2062](https://github.com/elastic/eui/pull/2062))
- Changed `popout` glyph in `EuiIcon` to look more like external link ([2064](https://github.com/elastic/eui/pull/2064))
- Tweaked `SuperDatePicker` to make the start/end date selection more obvious ([#2049](https://github.com/elastic/eui/pull/2049))
- Added `toSentenceCase` string service ([#2049](https://github.com/elastic/eui/pull/2049))
- Pass `EuiSuperSelect`'s `popoverClassName` to the popover's panel ([#2068](https://github.com/elastic/eui/pull/2068))
- Added `editorItemAlignLeft`, `editorItemAlignCenter`, `editorItemRight`, `editorItemAlignTop`, `editorItemAlignMiddle`, `editorItemAlignBottom`, `editorDistributeHorizontal`, `editorDistributeVertical`, `editorPositionTopLeft`, `editorPositionTopRight`, `editorPositionBottomRight`, and `editorPositionBottomLeft` glyphs to `EuiIcon` ([2070](https://github.com/elastic/eui/pull/2070))
- Added missing TS definitions for `EuiRange` ([#2072](https://github.com/elastic/eui/pull/2072))

**Bug fixes**

- Fixed proptype for `EuiCopy`'s `children` ([#2048](https://github.com/elastic/eui/pull/2048))
- Fixed `EuiInMemoryTable` to allow sorting on computed columns ([#2044](https://github.com/elastic/eui/pull/2044))
- Fixed TypeScript `Toast` member export ([#2052](https://github.com/elastic/eui/pull/2052))
- Fixed style of readOnly input groups via `EuiFormControlLayout` and `prepend`/`append` ([#2057](https://github.com/elastic/eui/pull/2057))
- Removed TS types from ES exports when the exported name differs from the imported one ([#2069](https://github.com/elastic/eui/pull/2069))
- Fixed TypeScript definitions and type exports for `EuiBadge` and `EuiCopy` ([#2052](https://github.com/elastic/eui/pull/2052))

## [`12.0.0`](https://github.com/elastic/eui/tree/v12.0.0)

- Attached `noreferrer` also to links without `target="_blank"` ([#2008](https://github.com/elastic/eui/pull/2008))
- Converted observer utility components to TypeScript ([#2009](https://github.com/elastic/eui/pull/2009))
- Converted tool tip components to TypeScript ([#2013](https://github.com/elastic/eui/pull/2013))
- Converted `EuiCopy` to TypeScript ([#2016](https://github.com/elastic/eui/pull/2016))
- Converted badge and token components to TypeScript ([#2026](https://github.com/elastic/eui/pull/2026))
- Added `magnet` glyph to `EuiIcon` ([2010](https://github.com/elastic/eui/pull/2010))
- Changed `logoAWS` SVG in `EuiIcon` to work better in dark mode ([#2036](https://github.com/elastic/eui/pull/2036))
- Converted toast components to TypeScript ([#2032](https://github.com/elastic/eui/pull/2032))

**Bug fixes**

- Fixed `EuiFlyout` scrolling in Safari ([#2033](https://github.com/elastic/eui/pull/2033))
- Fixed `EuiCallOut` header icon alignment ([#2006](https://github.com/elastic/eui/pull/2006))
- Fixed `EuiInMemoryTable` sort value persistence through lifecycle updates ([#2035](https://github.com/elastic/eui/pull/2035))
- Fixed `EuiColorPicker` positioning and keyboard navigation in certain portal contexts ([#2038](https://github.com/elastic/eui/pull/2038))

**Breaking changes**

- Removed explicit dependency on `core-js`, but a global polyfill like `core-js@3` is still required ([#1982](https://github.com/elastic/eui/pull/1982))

## [`11.3.2`](https://github.com/elastic/eui/tree/v11.3.2)

**Note: this release is a backport containing changes originally made in `12.0.0`**

**Bug fixes**

- Fixed `EuiInMemoryTable` sort value persistence through lifecycle updates ([#2035](https://github.com/elastic/eui/pull/2035))
- Fixed `EuiColorPicker` positioning and keyboard navigation in certain portal contexts ([#2038](https://github.com/elastic/eui/pull/2038))

## [`11.3.1`](https://github.com/elastic/eui/tree/v11.3.1)

**Bug fixes**

- Fixed `EuiBadge` conflicts with providing both `iconOnClick` and `onClick` ([#1994](https://github.com/elastic/eui/pull/1994))
- Fixed optional TS definitions for `EuiColorPicker` `onBlur` and `onFocus` callbacks ([#1993](https://github.com/elastic/eui/pull/1993))
- Fixed `EuiIcon` again so that webpack can build dynamic require contexts ([#1998](https://github.com/elastic/eui/pull/1998))
- Fixed double borders on prepend/append items in `EuiFormControlLayout` ([#1996](https://github.com/elastic/eui/pull/1996))
- Fixed `EuiSuperSelect` TS definitions ([#1995](https://github.com/elastic/eui/pull/1995))

## [`11.3.0`](https://github.com/elastic/eui/tree/v11.3.0)

- Converted `EuiTableRowHeaderCheckbox` to TS ([#1973](https://github.com/elastic/eui/pull/1973))
- Added missing TypeScript definition for `EuiFieldText`'s `compressed` prop ([#1977](https://github.com/elastic/eui/pull/1977))
- Converted `EuiTableRowCellCheckbox` to TS ([#1964](https://github.com/elastic/eui/pull/1964))
- Updated `caniuse-lite` version resolution ([#1970](https://github.com/elastic/eui/pull/1970))
- Added a webpack directive for naming icon chunks ([#1944](https://github.com/elastic/eui/pull/1944))
- Added ability to update `EuiInMemoryTable` `sorting` prop and remove columns after sorting is applied ([#1972](https://github.com/elastic/eui/pull/1972))
- Added `onToggle` callback to `EuiAccordion` ([#1974](https://github.com/elastic/eui/pull/1974))
- Removed `options` `defaultProps` value from `EuiSuperSelect` ([#1975](https://github.com/elastic/eui/pull/1975))
- Removed TSlint and will perform all linting through ESLint ([#1950](https://github.com/elastic/eui/pull/1950))
- Added new component `EuiDelayRender` ([#1876](https://github.com/elastic/eui/pull/1876))
- Replaced `EuiColorPicker` with custom, customizable component ([#1914](https://github.com/elastic/eui/pull/1914))
- Added `jsx-a11y` `eslint` plugin and rules to match Kibana ([#1952](https://github.com/elastic/eui/pull/1952))
- Changed `EuiCopy` `beforeMessage` prop to accept `node` instead of just `string` ([#1952](https://github.com/elastic/eui/pull/1952))

**Bug fixes**

- Fixed environment setup for running `test-unit` script on Windows ([#1971](https://github.com/elastic/eui/pull/1971))
- Fixed focus on single selection of EuiComboBox ([#1965](https://github.com/elastic/eui/pull/1965))
- Fixed type mismatch between PropType and TypeScript def for `EuiGlobalToastList` toast `title` ([#1978](https://github.com/elastic/eui/pull/1978))
- Fixed missing Typescript definition for `EuiButton`'s `color="text"` option ([#1980](https://github.com/elastic/eui/pull/1980))
- Fixed Prettier formatting lint error in `EuiTable` TS def file ([#1986](https://github.com/elastic/eui/pull/1986))
- Fixed not clickable button with svg in Safari ([#1985](https://github.com/elastic/eui/pull/1985))
- Fixed `EuiToggle` pointer events for those using icons only ([#1991](https://github.com/elastic/eui/pull/1991))

## [`11.2.1`](https://github.com/elastic/eui/tree/v11.2.1)

**Bug fixes**

- Fixed type mismatch between PropType and TypeScript def for `EuiToast` `title` ([#1962](https://github.com/elastic/eui/pull/1962))

## [`11.2.0`](https://github.com/elastic/eui/tree/v11.2.0)

- Converted `EuiFormControlLayoutCustomIcon` to TS ([#1956](https://github.com/elastic/eui/pull/1956))
- Converted `EuiStepNumber` to TS ([#1893](https://github.com/elastic/eui/pull/1893))
- Converted `EuiFormControlLayoutClearButton` to TS ([#1922](https://github.com/elastic/eui/pull/1922))
- Added `data-test-subj` property to `EuiDraggable` and `EuiDroppable` ([#1943](https://github.com/elastic/eui/pull/1943))
- Added type definitions to `EuiSuperSelect` ([#1907](https://github.com/elastic/eui/pull/1907))
- Updated `EuiIcon` to use Slack's updated branding ([#1954](https://github.com/elastic/eui/pull/1954))
- Updated `compile-icons` script to format icon components with Prettier ([#1955](https://github.com/elastic/eui/pull/1955))

**Bug fixes**

- Addressed a chrome issue where negative letter-spacing can reverse RTL text in SVGs ([#1960](https://github.com/elastic/eui/pull/1960))

## [`11.1.0`](https://github.com/elastic/eui/tree/v11.1.0)

- Converted `pretty_interval` to TS ([#1920](https://github.com/elastic/eui/pull/1920))
- Converted `relative_options` to TS ([#1921](https://github.com/elastic/eui/pull/1921))
- Added width to `EuiFlexItem` when gutter in `EuiFlexGrid` is set to none. ([#1941](https://github.com/elastic/eui/pull/1941))
- Format all JavaScript files with Prettier through ESLint ([#1906](https://github.com/elastic/eui/pull/1906))
- Replaced `appSecurityAnalytics` in `EuiIcon` with an updated SVG ([#1948](https://github.com/elastic/eui/pull/1948))

**Bug fixes**

- Removed unused prop enum of `l` in `EuiButton` ([#1936](https://github.com/elastic/eui/pull/1936))
- Fixed `EuiSelect` browser event inconsistencies by normalizing `mouseup` propagation ([#1926](https://github.com/elastic/eui/pull/1926))
- Removed `children` as a required prop for `EuiOverlayMask` ([#1937](https://github.com/elastic/eui/pull/1937))

## [`11.0.1`](https://github.com/elastic/eui/tree/v11.0.1)

**Bug fixes**

- Fixed `EuiIconTip`'s typescript definition ([#1934](https://github.com/elastic/eui/pull/1934))
- Reinstated `EuiIcon` component ability to handle `type` prop updates ([#1935](https://github.com/elastic/eui/pull/1935))

## [`11.0.0`](https://github.com/elastic/eui/tree/v11.0.0)

- Added support for custom React SVG elements and external SVG URLs to `EuiIcon` ([#1924](https://github.com/elastic/eui/pull/1924))

**Bug fixes**

- Fixed Firefox flash of unstyled select dropdown ([#1927](https://github.com/elastic/eui/pull/1927))

**Breaking changes**

- Split `EuiIcon` icon loading into dynamic imports ([#1924](https://github.com/elastic/eui/pull/1924))

## [`10.4.2`](https://github.com/elastic/eui/tree/v10.4.2)

**Note: this release is a backport containing changes originally made in `11.2.0`**

**Bug fixes**

- Addressed a chrome issue where negative letter-spacing can reverse RTL text in SVGs ([#1960](https://github.com/elastic/eui/pull/1960))

## [`10.4.1`](https://github.com/elastic/eui/tree/v10.4.1)

**Note: this release is a backport containing changes originally made in `11.1.0`**

- Replaced `appSecurityAnalytics` in `EuiIcon` with an updated SVG ([#1948](https://github.com/elastic/eui/pull/1948))

## [`10.4.0`](https://github.com/elastic/eui/tree/v10.4.0)

- Added `display` prop to `EuiTabs` and `EuiTabbedContent` components for ability to use an alternative `condensed` style ([#1904](https://github.com/elastic/eui/pull/1904))

## [`10.3.1`](https://github.com/elastic/eui/tree/v10.3.1)

**Bug fixes**

- Fixed a regression where `EuiStat` reported accepting `string` for `title`, `description`, even though `ReactNode` is acceptable ([#1910](https://github.com/elastic/eui/pull/1910))

## [`10.3.0`](https://github.com/elastic/eui/tree/v10.3.0)

- Added support for `href` on the last item in `EuiBreadcrumbs` ([#1905](https://github.com/elastic/eui/pull/1905))
- Added `selectable` prop to `EuiCard` ([#1895](https://github.com/elastic/eui/pull/1895))
- Converted `EuiValidatableControl` to TS ([#1879](https://github.com/elastic/eui/pull/1879))

**Bug fixes**

- Fixed prompt text rendering in `EuiFilePicker` when a React element is passed ([#1903](https://github.com/elastic/eui/pull/1903))
- Fixed overflow scrolling of `EuiModal` and `EuiConfirmModal` for Chrome and Safari ([#1902](https://github.com/elastic/eui/pull/1902))
- Fixed `EuiOverlayMask` `children` element mismatch TS error ([#1900](https://github.com/elastic/eui/pull/1900))

## [`10.2.1`](https://github.com/elastic/eui/tree/v10.2.1)

**Bug fixes**

- Fixed responsiveness of `EuiFilterGroup` ([#1849](https://github.com/elastic/eui/pull/1849))

**Deprecations**

- Replaced `EuiFilterButton`'s `noDivider` prop with `withNext` ([#1849](https://github.com/elastic/eui/pull/1849))

## [`10.2.0`](https://github.com/elastic/eui/tree/v10.2.0)

- Converted `EuiGlobalToastListItem` to TS ([#1880](https://github.com/elastic/eui/pull/1880))
- Converted `token_map` to TS ([#1870](https://github.com/elastic/eui/pull/1870))
- Converted `EuiOverlayMask` to TS ([#1858](https://github.com/elastic/eui/pull/1858))
- Converted `EuiStat` to TS ([#1848](https://github.com/elastic/eui/pull/1848))
- Added `isLoading` prop to `EuiStat` ([#1848](https://github.com/elastic/eui/pull/1848))
- Added `roundUp` prop to relative tab of `EuiSuperDatePicker` ([#1827](https://github.com/elastic/eui/pull/1827))
- Changed position of `EuiSwitch` for date rounding used at relative tab of `EuiSuperDatePicker` ([#1827](https://github.com/elastic/eui/pull/1827))
- Added `bug`, `flag`, and `heart` glyphs to `EuiIcon` ([#1887](https://github.com/elastic/eui/pull/1887))
- Updated `alert` glyph in `EuiIcon` ([#1887](https://github.com/elastic/eui/pull/1887))

**Bug fixes**

- Fixed `EuiComboBox` to not pass its `inputRef` prop down to the DOM ([#1867](https://github.com/elastic/eui/pull/1867))
- Fixed `euiBreakpoint()` warning to give accurate feedback ([#1874](https://github.com/elastic/eui/pull/1874))
- Fixed type definitions around `EuiI18n`'s `default` prop to better support use cases ([#1861](https://github.com/elastic/eui/pull/1861))
- Localized `EuiTablePagination`'s row count selection ([#1883](https://github.com/elastic/eui/pull/1883))
- Fixed EuiComboBox's internal tracking of its focus state ([#1796](https://github.com/elastic/eui/pull/1796))
- Fixed `EuiComboBox` with `singleSelection` and `onAddCustomOption` reopening the options list after adding a custom option ([#1882](https://github.com/elastic/eui/pull/1882))
- Fixed `EuiComboBox` reopening the options list in Firefox when closing via the dropdown arrow button ([#1885](https://github.com/elastic/eui/pull/1885))
- Fixed running the dev server and building on Windows ([#1891](https://github.com/elastic/eui/pull/1891))

## [`10.1.0`](https://github.com/elastic/eui/tree/v10.1.0)

- Added `tokenModule` and `tokenNamespace` icons to `EuiToken` ([#1839](https://github.com/elastic/eui/pull/1839))
- Used `cache-loader` to speed up development docs site build ([#1841](https://github.com/elastic/eui/pull/1841)
- Converted `matching_options` to TS ([#1828](https://github.com/elastic/eui/pull/1828))
- Converted `EuiFormHelpText` to TS ([#1852](https://github.com/elastic/eui/pull/1852))
- Added `onSearch` to `EuiFieldSearchProps`'s type definition ([#1627](https://github.com/elastic/eui/pull/1627))
- Added `moon` glyph to `EuiIcon` ([#1859](https://github.com/elastic/eui/pull/1859))
- Added `logoAzure` and `logoAzureMono` logos to `EuiIcon` ([#1859](https://github.com/elastic/eui/pull/1859))
- Added exact-text matching operator to `EuiSearchBar` / `Query` and allow empty phrases, e.g. `""` ([#1843](https://github.com/elastic/eui/pull/1843))
- Allow forward-slash character in `EuiSearchBar` / `Query` search values ([#1843](https://github.com/elastic/eui/pull/1843))
- Changed `EuiLoadingKibana`, `EuiLoadingSpinner`, `EuiLoadingChart` and `EuiLoadingContent` components to use spans instead of divs  ([#1845](https://github.com/elastic/eui/pull/1845))

**Bug fixes**

- Added `toastLifeTimeMs` typescript definition for individual toasts in `EuiGlobalToastList` ([#1846](https://github.com/elastic/eui/pull/1846))
- Added logic to prevent refocusing `EuiComboBox` input after container blur event ([#1863](https://github.com/elastic/eui/pull/1863))
- Changed `EuiLoadingKibana` so it could better nest within `EuiFlexItem`  ([#1845](https://github.com/elastic/eui/pull/1845))

## [`10.0.1`](https://github.com/elastic/eui/tree/v10.0.1)

- Converted `EuiText`, `EuiTextColor` and `EuiTextAlign` to TS ([#1791](https://github.com/elastic/eui/pull/1791))
- Updated `IconColor` type to better distinguish between accepted types ([#1842](https://github.com/elastic/eui/pull/1842))

## [`10.0.0`](https://github.com/elastic/eui/tree/v10.0.0)

- Converted `EuiTitle` to TS ([#1810](https://github.com/elastic/eui/pull/1810))
- Added `adjustDateOnChange` prop to date pickers, enabling month and year changes to trigger `onChange` ([#1817](https://github.com/elastic/eui/pull/1817))
- Updated the overflow shadows for `EuiModal` and `EuiFlyout` ([#1829](https://github.com/elastic/eui/pull/1829))
- Added `confirmButtonDisabled` prop to `EuiConfirmModal` ([#1829](https://github.com/elastic/eui/pull/1829))
- Fixed `EuiNavDrawer` overflow scroll behavior on Firefox ([#1837](https://github.com/elastic/eui/pull/1837))

**Bug fixes**

- Fixed mobile layout for `EuiConfirmModal` ([#1829](https://github.com/elastic/eui/pull/1829))

**Deprecations**

- Replaced the following SASS mixins `euiOverflowShadowTop`, `euiOverflowShadowBottom` with `euiOverflowShadow`. ([#1829](https://github.com/elastic/eui/pull/1829))


**Breaking changes**

- Removed transitional `keyOfStringsOnly` option from TypeScript configuration ([#1814](https://github.com/elastic/eui/pull/1814))

## [`9.9.1`](https://github.com/elastic/eui/tree/v9.9.1)

- Re-enabled installation of `@elastic/eui` via npm ([#1811](https://github.com/elastic/eui/pull/1811))

**Bug fixes**

- Added `isLoading` prop typedef to `EuiSuperDatePickerProps` ([#1812](https://github.com/elastic/eui/pull/1812))
- Fixed `EuiSearchBox` query input resetting on prop updates ([#1823](https://github.com/elastic/eui/pull/1823))
- Fixed `EuiSearchBar` filter button highlighting ([#1824](https://github.com/elastic/eui/pull/1824))

## [`9.9.0`](https://github.com/elastic/eui/tree/v9.9.0)

- Added `initialPageIndex` pagination prop to `EuiInMemoryTable` ([#1798](https://github.com/elastic/eui/pull/1798))
- Converted `EuiToolTipPopover` to TS ([#1800](https://github.com/elastic/eui/pull/1800))
- Converted `EuiTableHeaderMobile` to TS ([#1786](https://github.com/elastic/eui/pull/1786))
- Added `menuLeft` and `menuRight` icons ([#1797](https://github.com/elastic/eui/pull/1797))
- Updated EuiNavDrawer’s collapse/expand button to use `menuLeft` and `menuRight` icons ([#1797](https://github.com/elastic/eui/pull/1797))
- Added `isInvalid` prop to `EuiSuperSelect` ([#1804](https://github.com/elastic/eui/pull/1804))
- Added `cut` glyph to `EuiIcon` ([#1802](https://github.com/elastic/eui/pull/1802))
- Added `glasses` glyph to `EuiIcon` ([#1813](https://github.com/elastic/eui/pull/1813))

**Bug fixes**

- Fixed issue where toasts would dismiss when they have focus ([#1803](https://github.com/elastic/eui/pull/1803))
- Fixed issue where `EuiComboBox` placeholder was not read by screen readers ([#1803](https://github.com/elastic/eui/pull/1803))

## [`9.8.0`](https://github.com/elastic/eui/tree/v9.8.0)

- **[Beta]** Added new `EuiSelectable` component  ([#1699](https://github.com/elastic/eui/pull/1699))
- **[Beta]** Added new drag and drop components: `EuiDragDropContext`, `EuiDraggable`, and `EuiDroppable` ([#1733](https://github.com/elastic/eui/pull/1733))

## [`9.7.2`](https://github.com/elastic/eui/tree/v9.7.2)

- Converted `EuiFormErrorText` to TS ([#1772](https://github.com/elastic/eui/pull/1772))
- Added `data-test-subj`s to `EuiSuperDatePicker`'s `EuiRelativeTab` inputs  ([#1782](https://github.com/elastic/eui/pull/1782))

**Bug fixes**

- Update ButtonIconColor type to provide all available options ([#1783](https://github.com/elastic/eui/pull/1783))
- Prevent calculation on `null` ref during `EuiResizeObserver` observation ([#1784](https://github.com/elastic/eui/pull/1784))

## [`9.7.1`](https://github.com/elastic/eui/tree/v9.7.1)

**Bug fixes**

- Fixed heading and paragraph tag font style inherits ([#1776](https://github.com/elastic/eui/pull/1776))

## [`9.7.0`](https://github.com/elastic/eui/tree/v9.7.0)

- Changed `EuiNavDrawer` to close on any link click ([#1773](https://github.com/elastic/eui/pull/1773))

## [`9.6.0`](https://github.com/elastic/eui/tree/v9.6.0)

- Converted `makeId` to TS ([#1759](https://github.com/elastic/eui/pull/1759))
- Converted `EuiCardGraphic` to TS ([#1751](https://github.com/elastic/eui/pull/1751))
- Enhanced the build process to emit TypeScript types for the variables extracted from the themes ([#1750](https://github.com/elastic/eui/pull/1750))

**Bug fixes**

**Note: this release creates a minor regression to text scales where paragraph and heading tags were no longer inheriting from their container. This is fixed in `9.7.1`.**

- Set `h1 through h6, p` tags font reset based on family, size, and weight ([#1760](https://github.com/elastic/eui/pull/1760))
- Fixed `EuiButton` font size inheritance ([#1760](https://github.com/elastic/eui/pull/1760))
- Updated button elements in `EuiFilePicker`, `EuiFormControlLayoutClearButton`, `EuiFormControlLayoutCustomIcon`, `EuiListGroupItem`, and `EuiSideNavItem` to type=button ([#1764](https://github.com/elastic/eui/pull/1764))
- Fixed outside click detection inconsistencies by comparing `mouseup` and `mousedown` event targets rather than using `click` event target ([#1761](https://github.com/elastic/eui/pull/1761))

## [`9.5.0`](https://github.com/elastic/eui/tree/v9.5.0)

- Changed `EuiSuperDatePicker` to call `onRefresh` instead of `onTimeChanged` when user clicks "Refresh" button ([#1745](https://github.com/elastic/eui/pull/1745))
- Added a new `EuiLoadingContent` component that displays blocks as placeholders for text. ([#1730](https://github.com/elastic/eui/pull/1730))
- Added documentation entry in `EuiPagination` for `activePage` prop. ([#1740](https://github.com/elastic/eui/pull/1740))
- Changed `EuiButton` to use "m" as it's default `size` prop ([#1742](https://github.com/elastic/eui/pull/1742))
- Adds type definitions for `EuiListGroup` and `EuiListGroupItem` ([#1737](https://github.com/elastic/eui/pull/1737))

**Bug fixes**

- Fixed `EuiToolTip` potentially having incorrect position calculations near the window edge  ([#1744](https://github.com/elastic/eui/pull/1744))

## [`9.4.2`](https://github.com/elastic/eui/tree/v9.4.2)

**Bug fixes**

- Fixed `hexToRgb` from erroring on an incorrect string input ([#1741](https://github.com/elastic/eui/pull/1741))
- Fixed `EuiBadge` custom `color` prop type ([#1741](https://github.com/elastic/eui/pull/1741))
- Fixed inaccurately required `onRefresh` prop (should be optional) that was introduced in types in version 9.4.1 ([#1743](https://github.com/elastic/eui/pull/1743))

## [`9.4.1`](https://github.com/elastic/eui/tree/v9.4.1)

**Bug fixes**

- Adds missing type and fixes closure-scope problem for `SuperDatePicker`'s `onRefresh` callback ([#1732](https://github.com/elastic/eui/pull/1732))
- Changed `EuiBottomBar` to refer to the end of document ([#1727](https://github.com/elastic/eui/pull/1727))
- Fixed `EuiComboBox`'s calls to its `onBlur` prop ([#1739](https://github.com/elastic/eui/pull/1739))

## [`9.4.0`](https://github.com/elastic/eui/tree/v9.4.0)

- Allow toasts in `EuiGlobalToastList` to override `toastLifeTimeMs` ([#1720](https://github.com/elastic/eui/pull/1720))
- Allow `EuiListGroupItem` to pass a custom element as the `icon` ([#1726](https://github.com/elastic/eui/pull/1726))
- Added default icon for `EuiListGroupItem` if one is not passed ([#1729](https://github.com/elastic/eui/pull/1729))
- Added `toInitials` string service ([#1729](https://github.com/elastic/eui/pull/1729))

**Bug fixes**

- Removed all `lodash` imports in `eui.d.ts` to avoid namespace pollution ([#1723](https://github.com/elastic/eui/pull/1723))
- Prevent `EuiComboBox` from creating a custom option value when user clicks on a value in the dropdown ([#1728](https://github.com/elastic/eui/pull/1728))

## [`9.3.0`](https://github.com/elastic/eui/tree/v9.3.0)

- Added `footerLink` and `showToolTips` to `EuiNavDrawer` and added `EuiNavDrawerGroup` ([#1701](https://github.com/elastic/eui/pull/1701))

**Bug fixes**

- Fixed `EuiSuperDatePicker` time selection jumping on focus ([#1704](https://github.com/elastic/eui/pull/1704))

## [`9.2.1`](https://github.com/elastic/eui/tree/v9.2.1)

**Bug fixes**

- Make `EuiPopover`'s repositionOnScroll prop optional in TS ([#1705](https://github.com/elastic/eui/pull/1705))

## [`9.2.0`](https://github.com/elastic/eui/tree/v9.2.0)

- Adjusted the dark theme palette a bit more and adjusted a few components ([#1700](https://github.com/elastic/eui/pull/1700))

## [`9.1.0`](https://github.com/elastic/eui/tree/v9.1.0)

- Adjusted the dark theme palette to have a slight blue tint ([#1691](https://github.com/elastic/eui/pull/1691))
- Added `repositionOnScroll` property to the `EuiPopoverProps` type definition ([#1628](https://github.com/elastic/eui/pull/1628))
- Added support to `findTestSubject` for an optional `matcher` argument, which defaults to `~=`, enabling it to identify an element based on one of multiple space-separated values within its `data-test-subj` attribute ([#1587](https://github.com/elastic/eui/pull/1587))
- Converted `EuiFlexGrid`, `EuiFlexGroup`, `EuiFlexItem`, `EuiDescriptionList`, `EuiDescriptionListTitle`, and `EuiDescriptionListDescription` to TypeScript ([#1365](https://github.com/elastic/eui/pull/1365))
- Converted `EuiAvatar` to Typescript ([#1654](https://github.com/elastic/eui/pull/1654))
- Added missing `anchorClassName` prop to `EuiToolTip` definition ([#1657](https://github.com/elastic/eui/pull/1657))
- Added `fullWidth` prop to `EuiButton` ([#1665](https://github.com/elastic/eui/pull/1665))
- Added `.eui-fullWidth` utility class ([#1665](https://github.com/elastic/eui/pull/1665))
- Added `EuiPopoverFooter` and converted `EuiPopoverTitle` to TS ([#1666](https://github.com/elastic/eui/pull/1666))
- Converted `EuiLoadingSpinner`, `EuiLoadingKibana`, and `EuiLoadingChart` to TS ([#1683](https://github.com/elastic/eui/pull/1683))

**Bug fixes**

- Added button to `EuiSuperDatePicker`'s “Now” tab to trigger the "now" time selection ([#1620](https://github.com/elastic/eui/pull/1620))
- Fixed floating point arithmetic bug in `EuiRangeTrack`'s value validation ([#1687](https://github.com/elastic/eui/pull/1687))
- Fixed `EuiComboBox` `activeOptionIndex` error with empty search results ([#1695](https://github.com/elastic/eui/pull/1695))
- Fixed IE11 rendering issue in `EuiLoadingKibana` ([#1683](https://github.com/elastic/eui/pull/1683))

## [`9.0.2`](https://github.com/elastic/eui/tree/v9.0.2)

**Note: this release is a backport containing changes originally made in `9.1.0`**

**Bug fixes**

- Fixed floating point arithmetic bug in `EuiRangeTrack`'s value validation ([#1687](https://github.com/elastic/eui/pull/1687))

## [`9.0.1`](https://github.com/elastic/eui/tree/v9.0.1)

**Bug fixes**

- Fixed definition exports for converted Typescript components ([#1633](https://github.com/elastic/eui/pull/1633))

## [`9.0.0`](https://github.com/elastic/eui/tree/v9.0.0)

- Added `allowNeutralSort` prop to `EuiInMemoryTable` to support unsorting table columns ([#1591](https://github.com/elastic/eui/pull/1591))
- Added `mobileOptions` object prop for handling of all the mobile specific options of `EuiBasicTable` ([#1462](https://github.com/elastic/eui/pull/1462))
- Table headers now accept `React.node` types ([#1462](https://github.com/elastic/eui/pull/1462))
- Added `displayOnly` prop to `EuiFormRow` ([#1582](https://github.com/elastic/eui/pull/1582))
- Added `numActiveFilters` prop to `EuiFilterButton` ([#1589](https://github.com/elastic/eui/pull/1589))
- Updated style of `EuiFilterButton` to match `EuiFacetButton` ([#1589](https://github.com/elastic/eui/pull/1589))
- Added `size` and `color` props to `EuiNotificationBadge` ([#1589](https://github.com/elastic/eui/pull/1589))
- Allow `EuiDescribedFormGroup` to exist as a description-only row ([#1522](https://github.com/elastic/eui/pull/1522))
- Added `type` prop for `EuiFormLabel` for the option to make it a `legend` ([#1613](https://github.com/elastic/eui/pull/1613))
- Added `labelAppend` and `labelType` props to `EuiFormRow` ([#1613](https://github.com/elastic/eui/pull/1613))
- Aligned text styles of table headers and form labels ([#1613](https://github.com/elastic/eui/pull/1613))
- Converted `EuiModalBody`, `EuiModalFooter`, `EuiModalHeader`, `EuiModalHeaderTitle`, `EuiFlyoutBody`, `EuiFlyoutFooter`, `EuiFlyoutHeader`, `EuiPortal`, and `EuiProgress` to Typescript ([#1621](https://github.com/elastic/eui/pull/1621))

**Bug fixes**

- Fixed keyboard navigation and UI of `EuiComboBox` items in single selection mode ([#1619](https://github.com/elastic/eui/pull/1619))
- `EuiBasicTable` select all shows up on mobile ([#1462](https://github.com/elastic/eui/pull/1462))
- Adds missing `hasActiveFilters` prop for `EuiFilterButton` type and fixes `onChange` signature for `EuiButtonGroup` ([#1603](https://github.com/elastic/eui/pull/1603))
- Included `react-datepicker` TS types in EUI itself to avoid outside dependency ([#1618](https://github.com/elastic/eui/pull/1618))
- Prevent `EuiGlobalToastList` from attempting calculations on `null` DOM elements ([#1606](https://github.com/elastic/eui/pull/1606))
- Fixed `EuiFormRow` errors from the possibility of having duplicate `key` values ([#1522](https://github.com/elastic/eui/pull/1522))

**Breaking changes**

- `EuiBasicTable`'s select all checkbox appends a `makeId` string to the id ([#1462](https://github.com/elastic/eui/pull/1462))
- Remove camel casing from exported JSON variables and preserve hex values instead of converting to rgb ([#1590](https://github.com/elastic/eui/pull/1590))
- Added `@types/react-dom` to `peerDependencies` ([#1621](https://github.com/elastic/eui/pull/1621))

## [`8.0.0`](https://github.com/elastic/eui/tree/v8.0.0)

**Breaking changes**

- Upgraded TypeScript to 3.3 ([#1583](https://github.com/elastic/eui/pull/1583))
- Upgraded React to 16.8 ([#1583](https://github.com/elastic/eui/pull/1583))
- Upgraded Jest to 24.1 ([#1583](https://github.com/elastic/eui/pull/1583))
- Upgraded Enzyme to 3.9 ([#1583](https://github.com/elastic/eui/pull/1583))

## [`7.3.0`](https://github.com/elastic/eui/tree/v7.3.0)

- Added `onRefresh` option for `EuiSuperDatePicker` ([#1577](https://github.com/elastic/eui/pull/1577))
- Converted `EuiToggle` to TypeScript ([#1570](https://github.com/elastic/eui/pull/1570))
- Added type definitions for `EuiButtonGroup`,`EuiButtonToggle`, `EuiFilterButton`, `EuiFilterGroup`, and `EuiFilterSelectItem` ([#1570](https://github.com/elastic/eui/pull/1570))
- Added `displayOnly` prop to EuiFormRow ([#1582](https://github.com/elastic/eui/pull/1582))
- Added an index.d.ts file for the date picker components, including `EuiDatePicker`, `EuiDatePickerRange`, and `EuiSuperDatePicker` ([#1574](https://github.com/elastic/eui/pull/1574))

**Bug fixes**

- Fixed several bugs with `EuiRange` and `EuiDualRange` including sizing of inputs, tick placement, and the handling of invalid values ([#1580](https://github.com/elastic/eui/pull/1580))

## [`7.2.0`](https://github.com/elastic/eui/tree/v7.2.0)

- Added `text` as a color option for `EuiLink` ([#1571](https://github.com/elastic/eui/pull/1571))
- Added `EuiResizeObserver` to expose ResizeObserver API to React components; falls back to MutationObserver API in unsupported browsers ([#1559](https://github.com/elastic/eui/pull/1559))
- Added `EuiFocusTrap` as a wrapper around `react-focus-lock` to enable trapping focus in more cases, including React portals ([#1550](https://github.com/elastic/eui/pull/1550))

**Bug fixes**

- Fixed content cut off in `EuiContextMenuPanel` when height changes dynamically ([#1559](https://github.com/elastic/eui/pull/1559))
- Fixed `EuiComboBox` to allow keyboard tab to exit single selection box ([#1576](https://github.com/elastic/eui/pull/1576))
- Various fixes related to focus order and focus trapping as they relate to content in React portals ([#1550](https://github.com/elastic/eui/pull/1550))

## [`7.1.0`](https://github.com/elastic/eui/tree/v7.1.0)

- Added `append` prop to `EuiFieldText` ([#1567](https://github.com/elastic/eui/pull/1567))
- Adjusted set of Elastic Logos in `EuiIcon` to look better in dark mode. ([#1462](https://github.com/elastic/eui/pull/1562))
- Added `isCopyable` prop to `EuiCodeBlock` ([#1556](https://github.com/elastic/eui/pull/1556))
- Added optional `Snippet` tab to docs and renamed demo tabs ([#1556](https://github.com/elastic/eui/pull/1556))
- Expanded `getSecureRelForTarget` to handle elastic.co domains as a referrer whitelist ([#1565](https://github.com/elastic/eui/pull/1565))
- New `url` utility for verifying if a URL is a referrer whitelist ([#1565](https://github.com/elastic/eui/pull/1565))
- Add iconSize to ButtonIcon type definition ([#1568](https://github.com/elastic/eui/pull/1568))

## [`7.0.0`](https://github.com/elastic/eui/tree/v7.0.0)

- Created `EuiDualRange` using components from modularized, refactored `EuiRange`. New util service `isWithinRange` is the first in the number category. ([#1485](https://github.com/elastic/eui/pull/1485))
- Upgraded `lodash` to v4, taking advantage of modular imports. ([#1534](https://github.com/elastic/eui/pull/1534))
- Added pseudo-localization mode to docs ([#1541](https://github.com/elastic/eui/pull/1541))
- New docs page listing localization tokens ([#1541](https://github.com/elastic/eui/pull/1541))
- Added support for OR group clauses in `EuiQuery` and `EuiSearchBar` ([#1204](https://github.com/elastic/eui/pull/1204))
- Added `customQuickSelectPanels` prop to `EuiSuperDatePicker` ([#1549](https://github.com/elastic/eui/pull/1549))

**Bug fixes**

- Fixed `EuiSearchBar.Query` match_all query string must be `*` ([#1521](https://github.com/elastic/eui/pull/1521))
- Fixed `EuiSuperDatePicker` crashing with negative relative value ([#1537](https://github.com/elastic/eui/pull/1537))
- Fixed `EuiSuperDatePicker` crashing with invalid start and end prop values ([#1544](https://github.com/elastic/eui/pull/1544))
- Make TSLint issues be warnings, not errors, when running `src-docs` ([#1537](https://github.com/elastic/eui/pull/1537))

**Breaking changes**

- Made `or` a reserved keyword in `EuiQuery`'s syntax ([#1204](https://github.com/elastic/eui/pull/1204))

## [`6.10.9`](https://github.com/elastic/eui/tree/v6.10.9)

**Bug fixes**

- Bumped `lodash` version to `elastic/lodash@3.10.1-kibana3` ([#2280](https://github.com/elastic/eui/issues/2280))

## [`6.10.8`](https://github.com/elastic/eui/tree/v6.10.8)

**Note: this release is a backport containing changes originally made in `11.2.0`**

**Bug fixes**

- Addressed a chrome issue where negative letter-spacing can reverse RTL text in SVGs ([#1960](https://github.com/elastic/eui/pull/1960))

## [`6.10.7`](https://github.com/elastic/eui/tree/v6.10.7)

**Note: this release is a backport containing changes originally made in `9.7.0`**

- Changed `EuiNavDrawer` to close on any link click ([#1773](https://github.com/elastic/eui/pull/1773))

## [`6.10.6`](https://github.com/elastic/eui/tree/v6.10.6)

**Note: this release is a backport containing changes originally made in `9.6.0`**

**Bug fixes**

- Fixed outside click detection inconsistencies by comparing `mouseup` and `mousedown` event targets rather than using `click` event target ([#1761](https://github.com/elastic/eui/pull/1761))

## [`6.10.5`](https://github.com/elastic/eui/tree/v6.10.5)

**Note: this release is a backport containing changes originally made in `9.0.0`, `9.1.0`, `9.3.0`, and `9.4.0`**

- Adjusted the dark theme palette to have a slight blue tint ([#1691](https://github.com/elastic/eui/pull/1691))
- Added button to `EuiSuperDatePicker`'s “Now” tab to trigger the "now" time selection ([#1620](https://github.com/elastic/eui/pull/1620))
- Added `footerLink` and `showToolTips` to `EuiNavDrawer` and added `EuiNavDrawerGroup` ([#1701](https://github.com/elastic/eui/pull/1701))
- Allow `EuiListGroupItem` to pass a custom element as the `icon` ([#1726](https://github.com/elastic/eui/pull/1726))
- Added `toInitials` string service ([#1729](https://github.com/elastic/eui/pull/1729))
- Added `fullWidth` prop to `EuiButton` ([#1665](https://github.com/elastic/eui/pull/1665))
- Added `.eui-fullWidth` utility class ([#1665](https://github.com/elastic/eui/pull/1665))

**Bug fixes**

- Fixed keyboard navigation and UI of `EuiComboBox` items in single selection mode ([#1619](https://github.com/elastic/eui/pull/1619))
- Fixed `EuiComboBox` `activeOptionIndex` error with empty search results ([#1695](https://github.com/elastic/eui/pull/1695))
- Prevent `EuiComboBox` from creating a custom option value when user clicks on a value in the dropdown ([#1728](https://github.com/elastic/eui/pull/1728))
- Fixed `EuiSuperDatePicker` time selection jumping on focus ([#1704](https://github.com/elastic/eui/pull/1704))

## [`6.10.4`](https://github.com/elastic/eui/tree/v6.10.4)

**Note: this release is a backport containing changes originally made in `7.3.0`**

- Added an index.d.ts file for the date picker components, including `EuiDatePicker`, `EuiDatePickerRange`, and `EuiSuperDatePicker` ([#1574](https://github.com/elastic/eui/pull/1574))

## [`6.10.3`](https://github.com/elastic/eui/tree/v6.10.3)

**Note: this release is a backport containing changes originally made in `7.1.0`**

- Added `append` prop to `EuiFieldText` ([#1567](https://github.com/elastic/eui/pull/1567))

## [`6.10.2`](https://github.com/elastic/eui/tree/v6.10.2)

**Note: this release is a backport containing changes originally made in `7.1.0`**

- Adjusted set of Elastic Logos in `EuiIcon` to look better in dark mode. ([#1562](https://github.com/elastic/eui/pull/1562))
- Expanded `getSecureRelForTarget` to handle elastic.co domains as a referrer whitelist ([#1565](https://github.com/elastic/eui/pull/1565))
- New `url` utility for verifying if a URL is a referrer whitelist ([#1565](https://github.com/elastic/eui/pull/1565))

## [`6.10.1`](https://github.com/elastic/eui/tree/v6.10.1)

**Note: this release is a backport containing changes originally made in `7.0.0`**

**Bug fixes**

- Fixed `EuiSuperDatePicker` crashing with negative relative value ([#1537](https://github.com/elastic/eui/pull/1537))
- Fixed `EuiSuperDatePicker` crashing with invalid start and end prop values ([#1544](https://github.com/elastic/eui/pull/1544))

## [`6.10.0`](https://github.com/elastic/eui/tree/v6.10.0)

- Adjust dark mode background color ([#1530](https://github.com/elastic/eui/pull/1530))
- TypeScript are now formatted with Prettier ([#1529](https://github.com/elastic/eui/pull/1529))
- Updated `EuiPopover` and `EuiColorPicker` to pause `EuiOutsideClickDetector` in when not open ([#1527](https://github.com/elastic/eui/pull/1527))

## [`6.9.0`](https://github.com/elastic/eui/tree/v6.9.0)

- Changed animation settings for `EuiNavDrawer` ([#1524](https://github.com/elastic/eui/pull/1524))
- Converted a number of components to support text localization ([#1504](https://github.com/elastic/eui/pull/1504))
- Updated `app_ems.svg` ([#1517](https://github.com/elastic/eui/pull/1517))

**Bug fixes**

- Updated `EuiPage` background color to match body background color ([#1513](https://github.com/elastic/eui/pull/1513))
- Fixed React key usage in `EuiPagination` ([#1514](https://github.com/elastic/eui/pull/1514))
- Fixed bug which prevented `EuiSwitch` with generated ID from having its label announced by VoiceOver ([#1519](https://github.com/elastic/eui/pull/1519))
- Fixed `EuiFilterButton` handling `numFilters` when `0` was specified ([#1510](https://github.com/elastic/eui/pull/1510))

## [`6.8.0`](https://github.com/elastic/eui/tree/v6.8.0)

- Changed `flex-basis` value on `EuiPageBody` for better cross-browser support ([#1497](https://github.com/elastic/eui/pull/1497))
- Converted a number of components to support text localization ([#1450](https://github.com/elastic/eui/pull/1450))
- Added a seconds option to the refresh interval selection in `EuiSuperDatePicker`  ([#1503](https://github.com/elastic/eui/pull/1503))
- Changed to conditionally render `EuiModalBody` if `EuiConfirmModal` has no `children` ([#1500](https://github.com/elastic/eui/pull/1500))


**Bug fixes**

- Remove `font-features` setting on `@euiFont` mixin to prevent breaks in ACE editor ([#1505](https://github.com/elastic/eui/pull/1505))

## [`6.7.4`](https://github.com/elastic/eui/tree/v6.7.4)

- Added `textAlign` property to TypeScript definition for `EuiText` ([#1487](https://github.com/elastic/eui/pull/1487))
- Added missing `'m'` option for text `size` for `EuiText`'s TypeScript definition ([#1487](https://github.com/elastic/eui/pull/1487))
- Added missing TypeScript definition for `EuiTextAlign` ([#1487](https://github.com/elastic/eui/pull/1487))

**Bug fixes**

- Fixed popover & tooltip positioning to properly account for arrow buffer ([#1490](https://github.com/elastic/eui/pull/1490))
- Fixed `EuiSuperDatePicker` unexpectedly closing start and end date popovers ([#1494](https://github.com/elastic/eui/pull/1494))

## [`6.7.3`](https://github.com/elastic/eui/tree/v6.7.3)

- `EuiHeader` no longer reduces height at mobile sizes ([#1480](https://github.com/elastic/eui/pull/1480))

**Bug fixes**

- Fixed `EuiSuperDatePicker` not updating derived `isInvalid` state on prop update ([#1483](https://github.com/elastic/eui/pull/1483))
- Fixed `logoAPM` ([#1489](https://github.com/elastic/eui/pull/1489))
- Remove Typescript type and interface definitions from ES and CJS exports ([#1486](https://github.com/elastic/eui/pull/1486))

## [`6.7.2`](https://github.com/elastic/eui/tree/v6.7.2)

- Default light theme now comes with an empty light variables file to make theme switching easier ([#1479](https://github.com/elastic/eui/pull/1479))

**Bug fixes**

- `EuiSuperDatePicker` always trigger `onTimeChange` when time changes and prop `showUpdateButton` is false ([#1477](https://github.com/elastic/eui/pull/1477))
- Fixed font rendering in italics only in Safari ([#1481](https://github.com/elastic/eui/pull/1481))

## [`6.7.1`](https://github.com/elastic/eui/tree/v6.7.1)

**Bug fixes**

- Fixed an issue with font family inheritance by changing the CSS reset ([#1474](https://github.com/elastic/eui/pull/1474))

## [`6.7.0`](https://github.com/elastic/eui/tree/v6.7.0)

- Added `z-index` to `EuiProgress` and example usage with `EuiHeader` ([#1471](https://github.com/elastic/eui/pull/1471))
- Added a new app icon for Code ([#1467](https://github.com/elastic/eui/pull/1467))
- Re-added EuiI18n, EuiI18nNumber, and EuiContext for localization ([#1466](https://github.com/elastic/eui/pull/1466))
- Expose `EuiSuperUpdateButton` component from `EuiSuperDatePicker` ([#1470](https://github.com/elastic/eui/pull/1470))
- Set `type="button"` on accordion buttons ([#1468](https://github.com/elastic/eui/pull/1468))

**Bug fixes**

- Fixed `EuiSuperDatePicker` not updating derived `showPrettyDuration` state on prop update ([#1464](https://github.com/elastic/eui/pull/1464))
- Fixed `EuiSuperDatePicker` not passing `refreshInterval` to callback when refresh interval start/stop toggle button clicked ([#1464](https://github.com/elastic/eui/pull/1464))
- Fixed `EuiSuperDatePicker` `refreshInterval` input not allowing decimals ([#1464](https://github.com/elastic/eui/pull/1464))

## [`6.6.0`](https://github.com/elastic/eui/tree/v6.6.0)

- Added `uptimeApp` icon ([#1445](https://github.com/elastic/eui/pull/1463))
- Added `wrapText` prop that enables `EuiListGroupItem` text to wrap ([#1459](https://github.com/elastic/eui/pull/1459))
- Added `inputRef` prop to `EuiFieldNumber` and updated `EuiFieldText`'s to a Ref type ([#1434](https://github.com/elastic/eui/pull/1434))
- Added `snowflake` icon ([#1445](https://github.com/elastic/eui/pull/1445))
- Added `bell` icon ([#1447](https://github.com/elastic/eui/pull/1447))
- Improved screen reader behavior for table header cell content, especially in sortable columns ([#1426](https://github.com/elastic/eui/pull/1426))

**Bug fixes**

- Fixed `textProps` and `contentProps` of `EuiButton` and `EuiButtonEmpty` so they don’t override classes ([#1455](https://github.com/elastic/eui/pull/1455))
- Fixed `closeButtonProps` of `EuiBadge` so it doesn't override classes ([#1455](https://github.com/elastic/eui/pull/1455))
- Fixed font weight shift of `EuiFilterButton` when notification is present ([#1455](https://github.com/elastic/eui/pull/1455))
- Fixed `$euiCodeFontFamily` monospace font stack and subsequent JSON asset build ([#1465](https://github.com/elastic/eui/pull/1465))

## [`6.5.1`](https://github.com/elastic/eui/tree/v6.5.1)

**Reverts**

- Reverts EuiI18n commit from previous release ([#1453](https://github.com/elastic/eui/pull/1453))

## [`6.5.0`](https://github.com/elastic/eui/tree/v6.5.0)

**Note: this contains some i18n work that we reverted in the next release. Use the patch release above instead**

- Added Inter UI to the font family stack ([#1402](https://github.com/elastic/eui/pull/1402))
- Changed padding on `EuiHeaderLogo` and updated `EuiNavDrawer` example ([#1448](https://github.com/elastic/eui/pull/1448))
- Updated `EuiNavDrawer` docs example and adjusted `EuiHeaderLogo` padding ([#1449](https://github.com/elastic/eui/pull/1449))
- Added EuiI18n, EuiI18nNumber, and EuiContext for localization ([#1404](https://github.com/elastic/eui/pull/1404))

**Bug fixes**

- Added `legend` for accessibility of `EuiButtonGroup` and fixed opacity of disabled input ([#1444](https://github.com/elastic/eui/pull/1444))

## [`6.4.0`](https://github.com/elastic/eui/tree/v6.4.0)

- Added `EuiNavDrawer` side nav component ([#1427](https://github.com/elastic/eui/pull/1427))
- Added `inputRef` prop to `EuiComboBox` ([#1433](https://github.com/elastic/eui/pull/1433))
- Added custom date string formatting for series charts crosshair overlay ([#1429](https://github.com/elastic/eui/pull/1429))
- Added new icons for `symlink` and `submodule` ([#1439](https://github.com/elastic/eui/pull/1439))

**Bug fixes**

- Fix mouse interaction with `EuiComboBox` in IE11 ([#1437](https://github.com/elastic/eui/pull/1437))

## [`6.3.1`](https://github.com/elastic/eui/tree/v6.3.1)

**Bug fixes**

- Downgraded `@types/react` and `@types/prop-types` versions to align with Kibana ([#1435](https://github.com/elastic/eui/pull/1435))

## [`6.3.0`](https://github.com/elastic/eui/tree/v6.3.0)

- Added `onBlur` prop to `EuiComboBox` ([#1400](https://github.com/elastic/eui/pull/1400))
- Added `initialFocus` prop typedefs to `EuiModal` and `EuiPopover` ([#1410](https://github.com/elastic/eui/pull/1410))
- Updated `gisApp` icon ([#1413](https://github.com/elastic/eui/pull/1413))
- Added `isAutoRefreshOnly` prop to `EuiSuperDatePicker` ([#1412](https://github.com/elastic/eui/pull/1412))
- Migrate remaining files in `accessibility/` to TS ([#1408](https://github.com/elastic/eui/pull/1408))
- Added `titleProps` and `descriptionProps` to `EuiDescriptionList` ([#1419](https://github.com/elastic/eui/pull/1419))
- Propagate `className` on `EuiCodeBlock` in fullscreen mode ([#1422](https://github.com/elastic/eui/pull/1422))
- Added `iconProps` prop to `EuiIconTip` ([#1420](https://github.com/elastic/eui/pull/1420))
- Added ability to pass `isDisabled` to individual `EuiButtonGroup` items ([#1424](https://github.com/elastic/eui/pull/1424))
- Changed `EuiRange` PropType for `value` to allow `number` (in addition to `string`) ([#1421](hhttps://github.com/elastic/eui/pull/1421))

**Bug fixes**

- Support extended characters (e.g. non-latin, unicode) in `EuiSearchBar` and `EuiQuery` ([#1415](https://github.com/elastic/eui/pull/1415))
- Fixed line-heights of the differently sized `EuiDescriptionList` alternates ([#1419](https://github.com/elastic/eui/pull/1419))
- Updated `EuiIconTip` TS definitions to inherit those from `EuiToolTip` as well ([#1420](https://github.com/elastic/eui/pull/1420))

## [`6.2.0`](https://github.com/elastic/eui/tree/v6.2.0)

- Added `logoCodesandbox` and updated `apmApp` icons ([#1407](https://github.com/elastic/eui/pull/1407))
- Changed `EuiListGroup` PropType for `extraAction` to remove console warning ([#1405](hhttps://github.com/elastic/eui/pull/1405))

**Bug fixes**

- Account for `min` attribute when determining `EuiRange` input width ([#1406](https://github.com/elastic/eui/pull/1406))

## [`6.1.0`](https://github.com/elastic/eui/tree/v6.1.0)

- Added `EuiListGroup` and `EuiListGroupItem` components ([#1377](https://github.com/elastic/eui/pull/1377))
- Convert the other of the services to TypeScript ([#1392](https://github.com/elastic/eui/pull/1392))
- Changed single selection to select existing option in the list ([#1391](https://github.com/elastic/eui/pull/1391))
- Added `showUpdateButton` prop to `EuiSuperDatePicker` ([#1399](https://github.com/elastic/eui/pull/1399))

## [`6.0.1`](https://github.com/elastic/eui/tree/v6.0.1)

**Bug fixes**

- `EuiColorPicker` align color picker popup with color selector when page is scrolled ([#1397](https://github.com/elastic/eui/pull/1397))

## [`6.0.0`](https://github.com/elastic/eui/tree/v6.0.0)

- Added `onFocus` prop to `EuiComboBox` ([#1375](https://github.com/elastic/eui/pull/1375))
- Added `DisambiguateSet` and `ExclusiveUnion` utility types ([#1368](https://github.com/elastic/eui/pull/1368))
- Added `EuiSuperDatePicker` component ([#1351](https://github.com/elastic/eui/pull/1351))
- Fixed up styles for `EuiSuperDatePicker` ([#1389](https://github.com/elastic/eui/pull/1389))
- Altered a few icons and added more: `crossInACircleFilled`, `editorRedo`, `editorUndo`, `grabHorizontal`, `minusInCircleFilled`, `plusInCircleFilled`, `sortable`, `starEmptySpace`, `starFilledSpace`, `starFilled`, `starMinusEmpty`, `starMinusFilled`, `starPlusEmpty`, `pinFilled` ([#1374](https://github.com/elastic/eui/pull/1374))
- Exclude `custom_typings` from `eui.d.ts` ([#1395](https://github.com/elastic/eui/pull/1395))


**Bug fixes**

- Only style anchor tags in `EuiText` that have no class attribute ([#1373](https://github.com/elastic/eui/pull/1373))
- Fixed some EUI services' TS definitions ([#1380](https://github.com/elastic/eui/pull/1380))

**Breaking changes**

- Moved `EuiExpressionButton` contents to `EuiExpression` and deleted `EuiExpressionButton`. Also added support for `color` and `uppercase` props as well as made `onClick` optional to support read only expressions. ([#1368](https://github.com/elastic/eui/pull/1368))

## [`5.8.2`](https://github.com/elastic/eui/tree/v5.8.2)

**Note: this release is a backport containing fixes made in `6.4.0`**

**Bug fixes**

- Fix mouse interaction with `EuiComboBox` in IE11 ([#1437](https://github.com/elastic/eui/pull/1437))

## [`5.8.1`](https://github.com/elastic/eui/tree/v5.8.1)

**Note: this release is a backport containing fixes made in `6.0.0`**

**Bug fixes**

- Fixed some EUI services' TS definitions ([#1380](https://github.com/elastic/eui/pull/1380))

## [`5.8.0`](https://github.com/elastic/eui/tree/v5.8.0)

**Note: this release broke some of the exported TypeScript definitions.**

- Reinstate ([#1353](https://github.com/elastic/eui/pull/1353)) `onBlur` action on `EuiComboBox` ([#1364](https://github.com/elastic/eui/pull/1364))
- Convert roughly half of the services to TypeScript ([#1360](https://github.com/elastic/eui/pull/1360))

**Bug fixes**

- Fixed `onCreateOption` callback of `EuiComboBox` so it isn't called when the input is empty ([#1364](https://github.com/elastic/eui/pull/1364))
- Added `anchorClassName` prop to `EuiPopover` ([#1367](https://github.com/elastic/eui/pull/1367))
- Added support for `fullWidth` on `EuiSuperSelect` ([#1367](https://github.com/elastic/eui/pull/1367))
- Applied new scrollbar customization for Firefox ([#1367](https://github.com/elastic/eui/pull/1367))
- Fixed `EuiSuperSelect` from accessing ref when unmounted ([1369](https://github.com/elastic/eui/pull/1369))
- Allow any color value to be passed to `EuiIcon` ([#1370](https://github.com/elastic/eui/pull/1370))

## [`5.7.0`](https://github.com/elastic/eui/tree/v5.7.0)

- Adjust EUI coloring to better match brand guidelines from Creative Services ([#1356](https://github.com/elastic/eui/pull/1356))

## [`5.6.2`](https://github.com/elastic/eui/tree/v5.6.2)

**Note: this release is a backport**

- Reinstate ([#1353](https://github.com/elastic/eui/pull/1353)) `onBlur` action on `EuiComboBox` ([#1364](https://github.com/elastic/eui/pull/1364))

**Bug fixes**

- Fixed `onCreateOption` callback of `EuiComboBox` so it isn't called when the input is empty ([#1364](https://github.com/elastic/eui/pull/1364))

## [`5.6.1`](https://github.com/elastic/eui/tree/v5.6.1)

**Note: this release is a backport containing changes originally made in `5.8.0`**

**Bug fixes**

- Allow any color value to be passed to `EuiIcon` ([#1370](https://github.com/elastic/eui/pull/1370))

## [`5.6.0`](https://github.com/elastic/eui/tree/v5.6.0)

- Convert `EuiIcon` to TypeScript ([#1355](https://github.com/elastic/eui/pull/1355))
- Add support for `aria-label`, `aria-labelledby` and `aria-describedby` to `EuiCodeEditor` ([#1354](https://github.com/elastic/eui/pull/1354))

**Bug fixes**

- `react-datepicker` set milliseconds to zero when selecting time ([#1361](https://github.com/elastic/eui/pull/1361))
- Revert ([#1353](https://github.com/elastic/eui/pull/1353)) `onBlur` action on `EuiComboBox`. It caused regressions on Kibana. ([#1363](https://github.com/elastic/eui/pull/1363))

## [`5.5.1`](https://github.com/elastic/eui/tree/v5.5.1)

**Bug fixes**

- Fixed TypeScript definitions in `eui.d.ts` ([#1359](https://github.com/elastic/eui/pull/1359))

## [`5.5.0`](https://github.com/elastic/eui/tree/v5.5.0)

**Note: this release broke the exported TypeScript definitions and `EuiComboBox` in certain situations. These are both fixed in `5.6.0`.**

- Altered functionality of `truncate` on `EuiBreadcrumbs` and added `truncate` ability on breadcrumb item ([#1346](https://github.com/elastic/eui/pull/1346))
- Altered `EuiHeader`'s location of `EuiHeaderBreadcrumbs` based on the new `truncate` ability ([#1346](https://github.com/elastic/eui/pull/1346))
- Added support for `href` and `target` props in `EuiBasicTable` actions ([#1347](https://github.com/elastic/eui/pull/1347))
- Added `.eui-textBreakWord` CSS utility class  ([#1349](https://github.com/elastic/eui/pull/1349))
- Added support for `EuiComboBox` converting entered text into a custom option when the user removes focus, e.g. by tabbing to another element. This prevents the `EuiComboBox` from being mistaken for an `EuiInputText`. ([#1353](https://github.com/elastic/eui/pull/1353))

**Bug fixes**

- Fixed word-breaks in table cells for Firefox ([#1349](https://github.com/elastic/eui/pull/1349))
- Fixed EUI when used in an environment lacking ES Modules support, e.g. Jest ([#1358](https://github.com/elastic/eui/pull/1358))

## [`5.4.0`](https://github.com/elastic/eui/tree/v5.4.0)

**Note: this release broke usage of EUI in non-ES Module compatible environments. This is fixed in `5.5.0`.**

- Added 3 new icons — `folderOpen`, `folderClosed`, and `crosshairs` ([#1350](https://github.com/elastic/eui/pull/1350))
- Added `bottomGraphic` prop to `EuiCard` for Kibana home page ([#1338](https://github.com/elastic/eui/pull/1338))
- Added keyboard and screenreader support to `EuiDatePicker` ([#1337](https://github.com/elastic/eui/pull/1337))

**Bug fixes**

- Fixed bug in exporting `CommonProps` in TypeScript definitions ([#1341](https://github.com/elastic/eui/pull/1341))

## [`5.3.0`](https://github.com/elastic/eui/tree/v5.3.0)

- Introduced TypeScript support, converted `EuiSpacer` and `EuiHorizontalRule` ([#1317](https://github.com/elastic/eui/pull/1317))

## [`5.2.0`](https://github.com/elastic/eui/tree/v5.2.0)

- Added `email` icon to `EuiIcon` ([#1331](https://github.com/elastic/eui/pull/1331))
- Added IBM logo in colour and mono
([#1321](https://github.com/elastic/eui/pull/1321))
- Added support for nodes as "Action" column headers in `EuiBasicTable`, which was overlooked in the original change in `4.5.0` ([#1312](https://github.com/elastic/eui/pull/1312))
- Updated `GlobalDatePicker` example to include all Kibana features ([#1219](https://github.com/elastic/eui/pull/1219))
- Adjusted `EuiDatePickerRange` to allow for deeper customization ([#1219](https://github.com/elastic/eui/pull/1219))
- Added `contentProps` and `textProps` to `EuiButton` and `EuiButtonEmpty` ([#1219](https://github.com/elastic/eui/pull/1219))
- TypeScript types are now published to a `eui.d.ts` top-level file ([#1304](https://github.com/elastic/eui/pull/1304))
- Added `filterWith` option for `EuiSearchBar` filters of type `field_value_selection` ([#1328](https://github.com/elastic/eui/pull/1328))

**Bug fixes**

- `EuiBasicTable` now converts the `EuiTableRowCell` `header` into `undefined` if it's been provided as a non-string node, hiding the header and preventing the node from being rendered as `[object Object]` on narrow screens ([#1312](https://github.com/elastic/eui/pull/1312))
- Fixed `fullWidth` size of `EuiComboBox`, a regression introduced in `4.7.0` ([#1314](https://github.com/elastic/eui/pull/1314))
- Fixed error when passing empty string as `value` prop for `EuiSuperSelect` ([#1319](https://github.com/elastic/eui/pull/1319))
- `EuiExpressionButton` now shows focus state when user tabs to it ([#1326](https://github.com/elastic/eui/pull/1326))
- Added `baseline` as a possible value to `EuiFlexGroup`'s `FlexGroupAlignItems` type ([#1329](https://github.com/elastic/eui/pull/1329))

## [`5.1.0`](https://github.com/elastic/eui/tree/v5.1.0)

- `EuiToken` now exports enumerated constants for `SHAPES` and `COLORS` ([#1301](https://github.com/elastic/eui/pull/1301))
- Added mixins for `EuiCallOut` coloring and `EuiTooltip` styles ([#1305](https://github.com/elastic/eui/pull/1305))
- Improve TypeScript definitions for `EuiTableRowCellProps` ([#1310](https://github.com/elastic/eui/pull/1310))

## [`5.0.1`](https://github.com/elastic/eui/tree/v5.0.1)

**Bug fixes**

- Fixed size of `EuiSuperSelect`'s dropdown menu when there is no initial selection ([#1295](https://github.com/elastic/eui/pull/1295))
- Added TypeScript definitions for `EuiPopoverTitle` and the beta and notification badges. Ensure tab TS definitions are included in the main definition index. Fix typo in icon types ([#1299](https://github.com/elastic/eui/pull/1299))

## [`5.0.0`](https://github.com/elastic/eui/tree/v5.0.0)

- Added `EuiToken` component ([#1270](https://github.com/elastic/eui/pull/1270))
- Added `beaker` icon to `EuiIcon` and updated the `EuiBetaBadge` styling ([#1291](https://github.com/elastic/eui/pull/1291/))
- Removed calls to deprecated `findDOMNode` ([#1285](https://github.com/elastic/eui/pull/1285))

**Breaking changes**

- Changed `EuiMutationObserver` to a render prop component ([#1285](https://github.com/elastic/eui/pull/1285))
- `EuiPortal` no longer accepts a React node for `insert.sibling` value ([#1285](https://github.com/elastic/eui/pull/1285))
- `popover_positioning` service's methods no longer accept React node values ([#1285](https://github.com/elastic/eui/pull/1285))

**Bug fixes**

- Added TypeScript definitions for tab components ([#1288](https://github.com/elastic/eui/pull/1288))

## [`4.8.0`](https://github.com/elastic/eui/tree/v4.8.0)

- Added `branch` icon to `EuiIcon` ([#1249](https://github.com/elastic/eui/pull/1249/))
- Added and updated new product logos to `EuiIcon` ([#1279](https://github.com/elastic/eui/pull/1279))

**Bug fixes**

- Added TypeScript definitions for `EuiToolTip`'s `delay` prop. ([#1284](https://github.com/elastic/eui/pull/1284))
- Added TypeScript definitions for step components, and some checkbox definition fixes ([#1263](https://github.com/elastic/eui/pull/1263))

**Framer X**

- Added Framer component for `EuiDescriptionList` ([#1276](https://github.com/elastic/eui/pull/1276))

## [`4.7.0`](https://github.com/elastic/eui/tree/v4.7.0)

- Added `apmTrace` icon to `EuiIcon` set ([#1263](https://github.com/elastic/eui/pull/1263))
- Added [Framer X](http://www.framer.com) component source files under the `src-framer` directory ([#1263](https://github.com/elastic/eui/pull/1263))
- Added `compressed` prop to `EuiComboBox` ([#1258](https://github.com/elastic/eui/pull/1258))
- Added guidelines for Sass usage. ([#1257](https://github.com/elastic/eui/pull/1257))

**Bug fixes**

- `EuiComboBox` no longer throws a _Maximum update depth exceeded_ error when used in popovers/modals ([#1258](https://github.com/elastic/eui/pull/1258))
- `Escape` key now closes `EuiComboBox` options list ([#1258](https://github.com/elastic/eui/pull/1258))
- Fixed margin issue around `EuiFlexGrid` in mobile displays ([#1257](https://github.com/elastic/eui/pull/1257))
- Fixed positioning and padding display issue in `EuiRange` ([#1257](https://github.com/elastic/eui/pull/1257))
- Fixed `highContrastTextColor` SASS function to account for background lightness and exit possible infinite loops ([#1275](https://github.com/elastic/eui/pull/1275))

## [`4.6.1`](https://github.com/elastic/eui/tree/v4.6.1)

**Bug fixes**

- Added TypeScript definitions for `EuiFieldPassword`. ([#1255](https://github.com/elastic/eui/pull/1255))
- Added TypeScript definitions for `EuiConfirmModal`, remove `AnyProps`, and several definition fixes ([#1260](https://github.com/elastic/eui/pull/1260))

## [`4.6.0`](https://github.com/elastic/eui/tree/v4.6.0)

- Increased default font size of tabs in K6 theme ([#1244](https://github.com/elastic/eui/pull/1244))

**Bug fixes**

- Fixed select warning on falsy value in EuiSelect ([#1254](https://github.com/elastic/eui/pull/1254))

**Bug fixes**

- Add TypeScript definitions for `EuiRange` and `EuiRadio`, and correct the definitions for `EuiRadioGroup` ([#1253](https://github.com/elastic/eui/pull/1253))

## [`4.5.2`](https://github.com/elastic/eui/tree/v4.5.2)

**Bug fixes**

- TypeScript definition changes for `EuiAccordion`, `EuiDescriptionList`, `EuiForm`, `EuiFormHelpText` and the accessibility services, plus a number of other TS fixes ([#1247](https://github.com/elastic/eui/pull/1247))

## [`4.5.1`](https://github.com/elastic/eui/tree/v4.5.1)

**Bug fixes**

- Changed names of `*beatApp` types in `EuiIcon` to follow a consistent naming pattern ([#1243](https://github.com/elastic/eui/pull/1238))

## [`4.5.0`](https://github.com/elastic/eui/tree/v4.5.0)

- Added export for `TYPES` to `EuiAvatar` ([#1238](https://github.com/elastic/eui/pull/1238))
- Updated node-sass dependency to support OSX Mojave ([#1238](https://github.com/elastic/eui/pull/1238))
- Added TypeScript definitions for `EuiFieldNumber`, `EuiFormLabel` and `EuiSelect`, and fix the `EuiTextColor` definition. ([#1240](https://github.com/elastic/eui/pull/1240))
- Added support for nodes as column headers in `EuiBasicTable` for supporting things like tooltips and localized text. ([#1234](https://github.com/elastic/eui/pull/1234))

## [`4.4.1`](https://github.com/elastic/eui/tree/v4.4.1)

**Bug fixes**

- Fixes TypeScript definitions for `EuiKeyPadMenuItem` and `EuiKeyPadMenuItemButton` ([#1232](https://github.com/elastic/eui/pull/1232))

## [`4.4.0`](https://github.com/elastic/eui/tree/v4.4.0)

- Added TypeScript typings for `EuiKeyPadMenu` ([#1229](https://github.com/elastic/eui/pull/1229))
- Forced `EuiPopover` contents to stick to its initial position when the content changes ([#1199](https://github.com/elastic/eui/pull/1199))
- Updated `EuiIcon` app icon set and allow them to adjust colorschemes ([#1225](https://github.com/elastic/eui/pull/1225))

**Bug fixes**

- Fixed EuiToolTip to show tooltips on disabled elements ([#1222](https://github.com/elastic/eui/pull/1222))
- Fixed EuiAvatar when name is composed entirely of whitespace ([#1231](https://github.com/elastic/eui/pull/1231))

## [`4.3.0`](https://github.com/elastic/eui/tree/v4.3.0)

- Added a new `colorPalette` service for retrieving and generating color arrays for use in charts ([#1209](https://github.com/elastic/eui/pull/1209))
- Added `1` as a valid value for the `columns` prop in `EuiFlexGrid` ([#1210](https://github.com/elastic/eui/pull/1210))
- Make `htmlIdGenerator` only return valid HTML4 ids ([#637](https://github.com/elastic/eui/pull/637))
- Use `cursor: pointer` to indicate clickable `EuiTable` rows ([#1213](https://github.com/elastic/eui/pull/1213))
- Add `lockOpen` icon ([#1215](https://github.com/elastic/eui/pull/1215))

## [`4.2.0`](https://github.com/elastic/eui/tree/v4.2.0)

- Added some opacity options to `EuiLineSeries` and `EuiAreaSeries` ([#1198](https://github.com/elastic/eui/pull/1198))
- Added `initialFocus` prop for focus trapping to `EuiPopover` and `EuiModal` ([#1099](https://github.com/elastic/eui/pull/1099))
- Added table footer support with `EuiTableFooter` and `EuiTableFooterCell` ([#1202](https://github.com/elastic/eui/pull/1202))

## [`4.1.0`](https://github.com/elastic/eui/tree/v4.1.0)

- Added `direction` to `EuiFlexGroup` prop types interface ([#1196](https://github.com/elastic/eui/pull/1196))
- Made `description` prop optional for `EuiDescribedFormGroup` ([#1191](https://github.com/elastic/eui/pull/1191))
- Fixed issue with unselected tabs and aria-controls attribute in EuiTabbedContent
- Added `tag` icon ([#1188](https://github.com/elastic/eui/pull/1188))
- Replaced `logging` app icon ([#1194](https://github.com/elastic/eui/pull/1194))
- Made `EuiBasicTable` rows keyboard-accessible when they are clickable ([#1206](https://github.com/elastic/eui/pull/1206))

**Bug fixes**

- Fixed cross-axis alignment bug when positioning EuiPopover ([#1197](https://github.com/elastic/eui/pull/1197))
- Added background to `readOnly` inputs ([#1188](https://github.com/elastic/eui/pull/1188))
- Fixed some modal default and responsive sizing ([#1188](https://github.com/elastic/eui/pull/1188))
- Fixed z-index issue of `EuiComboBoxOptionsList` especially inside modals ([#1192](https://github.com/elastic/eui/pull/1192))

## [`4.0.1`](https://github.com/elastic/eui/tree/v4.0.1)

**Bug fixes**

- Fixed an issue in `EuiTooltip` because IE1 didn't support `document.contains()` ([#1190](https://github.com/elastic/eui/pull/1190))
- Fixed some issues around parsing string values in `EuiSearchBar` and `EuiQuery` ([#1189](https://github.com/elastic/eui/pull/1189))

## [`4.0.0`](https://github.com/elastic/eui/tree/v4.0.0)

- Added `delay` prop to `EuiToolTip` ([#1103](https://github.com/elastic/eui/pull/1103))

**Breaking changes**

- `EuiBasicTable` now shows up to 2 actions before condensing to all popover, but still displaying the top/primary 2 actions as well ([#1103](https://github.com/elastic/eui/pull/1103))
- `EuiBasicTable` will automatically add `hasActions` and `isSelectable` to allow proper responsive style handling, but are still overridable ([#1103](https://github.com/elastic/eui/pull/1103))

## [`3.11.0`](https://github.com/elastic/eui/tree/v3.11.0)

- Decorated `pagination` _next_ and _previous_ buttons with `data-test-subj`. ([#1182](https://github.com/elastic/eui/pull/1182))
- Added `euiFacetButton` and `euiFacetGroup` ([#1167](https://github.com/elastic/eui/pull/1167))
- Added `width` prop to `EuiContextMenu` panels ([#1173](https://github.com/elastic/eui/pull/1173))
- Added patterns for global query and filters ([#1137](https://github.com/elastic/eui/pull/1137))

**Bug fixes**

- Fixed `onClickAriaLabel` console error stemming from `EuiComboBoxPill`  ([#1183](https://github.com/elastic/eui/pull/1183))

## [`3.10.0`](https://github.com/elastic/eui/tree/v3.10.0)

- Added `maxWidth` prop to `EuiModal` ([#1165](https://github.com/elastic/eui/pull/1165))
- Support field names with `_` characters in search queries ([#1180](https://github.com/elastic/eui/pull/1180))
- Added ability to include multiple fields in a value selection filter for `EuiSearchBar` ([#1179](https://github.com/elastic/eui/pull/1179))

**Bug fixes**

- Fixed an IE11 `EuiModal` width issue by changing the `min-width` to a pixel value ([#1174](https://github.com/elastic/eui/pull/1174))

## [`3.9.0`](https://github.com/elastic/eui/tree/v3.9.0)

- Added `infraApp` icon ([#1161](https://github.com/elastic/eui/pull/1161))
- Added sizes to `EuiButtonIcon` ([#1145](https://github.com/elastic/eui/pull/1145))
- Added `singleSelection.asPlainText` prop to `EuiComboBox` ([#1139](https://github.com/elastic/eui/pull/1139))
- Added proper aria labeling to `EuiSearchBar` and `EuiBasicTable` so searching is properly announced ([#1181](https://github.com/elastic/eui/pull/1181))

**Bug fixes**

- Fixed `makeHighContrastColor` sass mixin to properly output an accessible color contrast ([#1158](https://github.com/elastic/eui/pull/1158))
- Fixed `EuiTooltip` to interact correctly when the anchor is a disabled form element ([#1158](https://github.com/elastic/eui/pull/1158))
- Fixed `EuiButton` (with icon) and `EuiButtonEmpty` truncation ([#1145](https://github.com/elastic/eui/pull/1145))
- Fixed alignment and coloring of form control clear button ([#1145](https://github.com/elastic/eui/pull/1145))
- Fixed `EuiToolTip` from setting state after component unmounts ([#1163](https://github.com/elastic/eui/pull/1163))

## [`3.8.0`](https://github.com/elastic/eui/tree/v3.8.0)

- Added a new `EuiStat` component for displaying prominent stats ([#1146](https://github.com/elastic/eui/pull/1146))
- Added color and monotone icons for AWS and GCP. ([#1135](https://github.com/elastic/eui/pull/1135))
- Added TypeScript definition for `EuiComboBox` ([#1115](https://github.com/elastic/eui/pull/1115))

**Bug fixes**

- Fixed `EuiSearchBar` when used as a controlled component in React 16.4 ([#1153](https://github.com/elastic/eui/pull/1153))
- Fixed `onChange` typedef on `EuiSwitch` ([#1144](https://github.com/elastic/eui/pull/1144)
- Fixed `EuiToolTip`'s inability to update its position when tooltip content changes ([#1116](https://github.com/elastic/eui/pull/1116))
- Fixed `EuiSearchBar`'s syntax parsing to allow multiple escaped characters in a single field value

## [`3.7.0`](https://github.com/elastic/eui/tree/v3.7.0)

- Added `zIndexAdjustment` to `EuiPopover` which allows tweaking the popover content's `z-index` ([#1097](https://github.com/elastic/eui/pull/1097))
- Added new `EuiSuperSelect` component and `hasArrow` prop to `EuiPopover` ([#921](https://github.com/elastic/eui/pull/921))
- Added a new `EuiWindowEvent` component for declarative, safe management of `window` event listeners ([#1127](https://github.com/elastic/eui/pull/1127))
- Changed `Flyout` component to close on ESC keypress even if the flyout does not have focus, using new Window Event component ([#1127](https://github.com/elastic/eui/pull/1127))
- Added TypeScript definitions for `EuiAvatar` component and the `color` services ([#1120](https://github.com/elastic/eui/pull/1120))

**Bug fixes**

- `EuiFlyout` responsive mode now gracefully overrides a custom `maxWidth` ([#1124](https://github.com/elastic/eui/pull/1124)

## [`3.6.1`](https://github.com/elastic/eui/tree/v3.6.1)

- Added TypeScript definition for `findTestSubject` test util ([#1106](https://github.com/elastic/eui/pull/1106))

**Bug fixes**

- Fixed bug where `EuiToolTip` content wasn't removed if its anchor is removed from the document ([#1119](https://github.com/elastic/eui/pull/1119))

## [`3.6.0`](https://github.com/elastic/eui/tree/v3.6.0)

- Added `EuiCopy` ([#1112](https://github.com/elastic/eui/pull/1112))
- Added `disabled` to `EuiRadioGroup.options` ([#1111](https://github.com/elastic/eui/pull/1111))

**Bug fixes**

- `EuiWrappingPopover` only re-attach anchor element on unmount if anchor element is still attached to DOM
([#1114](https://github.com/elastic/eui/pull/1114))

- Fixed `EuiSeriesChart` overrides `react-vis` classes.([#1123](https://github.com/elastic/eui/pull/1123))

## [`3.5.1`](https://github.com/elastic/eui/tree/v3.5.1)

- Fixed a bug around `indeterminate` checkboxes ([#1110](https://github.com/elastic/eui/pull/1110))

## [`3.5.0`](https://github.com/elastic/eui/tree/v3.5.0)

- Added support for `indeterminate` to `EuiCheckbox` ([#1108](https://github.com/elastic/eui/pull/1108))

## [`3.4.0`](https://github.com/elastic/eui/tree/v3.4.0)

- Added typings for `EuiToolTip` and `EuiIconTip` ([#1087](https://github.com/elastic/eui/pull/1087))
- Added `spacesApp` logo to `EuiIcon` set ([#1065](https://github.com/elastic/eui/pull/1065))
- Added `!default` to border SASS props ([#1079](https://github.com/elastic/eui/pull/1079))
- Added `repositionOnScroll` prop to `EuiPopover` which enables repositioning the popover when the window is scrolled. ([#1064](https://github.com/elastic/eui/pull/1064))
- Allow `_` and `*` characters to be used in `EuiSearchBar` query terms ([#1058](https://github.com/elastic/eui/pull/1058))
- Added more `status` options for `EuiSteps` ([#1088](https://github.com/elastic/eui/pull/1088))
- Added `maxWidth` prop `EuiFlyout` ([#1090](https://github.com/elastic/eui/pull/1090))
- Added `string` to allowed `restrictWidth` prop type of `EuiPage` and `EuiPageBody` ([#1090](https://github.com/elastic/eui/pull/1090))
- Added `.eui-textBreakNormal` and `@mixin euiTextTruncate` as CSS/SASS utilities ([#1092](https://github.com/elastic/eui/pull/1092))
- Added `fullWidth` support to `EuiComboBox` ([#1095](https://github.com/elastic/eui/pull/1095))

**Bug fixes**

- `EuiMutationObserver`'s `children` prop is no longer marked as required ([#1076](https://github.com/elastic/eui/pull/1076))
- Fixed large drop shadows so they work on darker backgrounds ([#1079](https://github.com/elastic/eui/pull/1079))
- Added `resize-observer-polyfill` as a dependency (was previously a devDependency) ([#1085](https://github.com/elastic/eui/pull/1085))
- Fixed `EuiBasicTable` to inform its parent about a selection change triggered by a different set of `items` ([#1086](https://github.com/elastic/eui/pull/1086))
- Fixed width of `EuiFilterGroup`'s popover ([#1078](https://github.com/elastic/eui/pull/1078))
- Fixed `EuiStepsHorizontal`'s title wrapping in IE ([#1088](https://github.com/elastic/eui/pull/1088))
- Fixed wrong class name being added to `EuiPageBody` when `restrictWidth !== false` ([#1090](https://github.com/elastic/eui/pull/1090))

## [`3.3.0`](https://github.com/elastic/eui/tree/v3.3.0)

- Added `onTableChange` callback to `EuiInMemoryTable` which notifies on sorting and pagination changes. ([#1060](https://github.com/elastic/eui/pull/1060))
- `EuiComboBox` now applies the provided `data-test-subj` to its options list element with the suffix `-optionsList` so you can find a specific combo box instance's options list. This wasn't previously possible because the options list is attached to the body element, not the combo box element. This is in addition to the existing `data-test-subj="comboBoxOptionsList"`. ([#1054](https://github.com/elastic/eui/pull/1054))
- EUI now provides minified versions of the themes' CSS files. ([#1070](https://github.com/elastic/eui/pull/1070))

**Bug fixes**

- Fixed `EuiSeriesChart` (previously `EuiXYChart`) responsive resize in a flexbox layout ([#1041](https://github.com/elastic/eui/pull/1041))
- `EuiInMemoryTable` no longer mutates the `items` prop array when sorting, adding deterministic sorting ([#1057](https://github.com/elastic/eui/pull/1057))
- `EuiBasicTable` actions now close their context menu when clicked ([#1069](https://github.com/elastic/eui/pull/1069))

**Experimental breaking change**

 - Renamed `EuiXYChart` to `EuiSeriesChart`, `EuiXYChartUtils` to `EuiSeriesChartUtils`, `EuiXYChartAxisUtils` to `EuiSeriesChartAxisUtils`, and  `EuiXYChartTextUtils` to `EuiSeriesChartTextUtils` ([#1066](https://github.com/elastic/eui/pull/1066))

## [`3.2.1`](https://github.com/elastic/eui/tree/v3.2.1)

- Added `closeButtonAriaLabel` property to `EuiFlyout` ([#1031](https://github.com/elastic/eui/pull/1031))
- Added types for `EuiToast`, `EuiGlobalToastList`, and `EuiGlobalToastListItem` ([#1045](https://github.com/elastic/eui/pull/1045))
- Added a handful of third-party logos to `EuiIcon` ([#1033](https://github.com/elastic/eui/pull/1033))

**Bug fixes**

- Removed IE flex column fix in favor of forcing the consumer to add a `grow` prop. ([#1044](https://github.com/elastic/eui/pull/1044))
- Removed max-width to children of `EuiPopover`. ([#1044](https://github.com/elastic/eui/pull/1044))

## [`3.2.0`](https://github.com/elastic/eui/tree/v3.2.0)

**Note: this release creates a minor regression to the display of `EuiFlexItem`s inside a `column` `EuiFlexGroup`. This is fixed in `3.2.1`.**
**Note: this release creates a minor regression to the display of `EuiPopoverTitle`. This is fixed in `3.2.1`.**

- Added typings for 'EuiBadge' ([#1034](https://github.com/elastic/eui/pull/1034))
- Added a visual pattern for Kibana's Global Date Picker ([#1026](https://github.com/elastic/eui/pull/1026))
- Added `responsive` prop to `EuiFlexGrid` ([#1026](https://github.com/elastic/eui/pull/1026))
- Added `expand` prop to `EuiTabs` and `EuiTabbedContent` ([#1026](https://github.com/elastic/eui/pull/1026))
- Allow `titleElement` to be passed to `EuiCard` ([#1032](https://github.com/elastic/eui/pull/1032))

**Bug fixes**

- Fixed `EuiContextMenuPanel` calling `ref` after being unmounted ([#1038](https://github.com/elastic/eui/pull/1038))
- `EuiOutsideClickDetector` supports nested detectors in the DOM tree ([#1039](https://github.com/elastic/eui/pull/1039))
- To make it more accessible, added a random id to `EuiSwitch`'s id prop if none is passed.  ([#779](https://github.com/elastic/eui/pull/779))
- `BetaBadge` now shows outside of `EuiPanel` bounds in IE ([#1032](https://github.com/elastic/eui/pull/1032))

## [`3.1.0`](https://github.com/elastic/eui/tree/v3.1.0)

- Added `EuiMutationObserver` to expose Mutation Observer API to React components ([#966](https://github.com/elastic/eui/pull/966))
- Added `EuiWrappingPopover` which allows existing non-React elements to be popover anchors ([#966](https://github.com/elastic/eui/pull/966))
- `EuiPopover` accepts a `container` prop to further restrict popover placement ([#966](https://github.com/elastic/eui/pull/966))
- `EuiPortal` can inject content at arbitrary DOM locations, added `portalRef` prop ([#966](https://github.com/elastic/eui/pull/966))

**Bug fixes**

- `EuiPopover` re-positions with dynamic content (including CSS height/width transitions) ([#966](https://github.com/elastic/eui/pull/966))

## [`3.0.5`](https://github.com/elastic/eui/tree/v3.0.5)

**Note: this release is a backport containing changes originally made in `3.6.1`**

**Bug fixes**

- Fixed bug where `EuiToolTip` content wasn't removed if its anchor is removed from the document ([#1119](https://github.com/elastic/eui/pull/1119))

## [`3.0.4`](https://github.com/elastic/eui/tree/v3.0.4)

**Note: this release is a backport containing changes originally made in `3.4.0`**

- Allow `_` and `*` characters to be used in `EuiSearchBar` query terms ([#1058](https://github.com/elastic/eui/pull/1058))

## [`3.0.3`](https://github.com/elastic/eui/tree/v3.0.3)

**Note: this release is a backport bugfix release containing changes originally made in `3.2.0`**

**Bug fixes**

- Fixed `EuiContextMenuPanel` calling `ref` after being unmounted ([#1038](https://github.com/elastic/eui/pull/1038))

## [`3.0.2`](https://github.com/elastic/eui/tree/v3.0.2)

- Added `restrictWidth` option to `EuiPageBody` ([#1024](https://github.com/elastic/eui/pull/1024))

**Bug fixes**

- Fixed `EuiPageContent` centered layouts ([#1024](https://github.com/elastic/eui/pull/1024))

## [`3.0.1`](https://github.com/elastic/eui/tree/v3.0.1)

- Added typings for `EuiEmptyPrompt`, `EuiCode`, `EuiCodeBlock`, and `EuiCallOut` ([#1010](https://github.com/elastic/eui/pull/1010))
- Make utility type `Omit` compatible with new `keyof` behavior introduced in TypeScript 2.9 ([#1017](https://github.com/elastic/eui/pull/1017))
- Added visualization chart type icons ([#1020](https://github.com/elastic/eui/pull/1020))

**Bug fixes**

- Fixed `EuiContextMenu` causing scroll-jumps because of premature browser focus. ([#1018](https://github.com/elastic/eui/pull/1018))

## [`3.0.0`](https://github.com/elastic/eui/tree/v3.0.0)

- Fixed `EuiHeader` responsive styles ([#1009](https://github.com/elastic/eui/pull/1009))
- Added `prepend` and `append` props to `EuiFormControlLayout` ([#961](https://github.com/elastic/eui/pull/961))
- Updated style implementation of `EuiFilterGroup` and `EuiFilterGroupButton` ([#961](https://github.com/elastic/eui/pull/961))
- Added `EuiDatePickerRange` as a way to layout two `EuiDatePicker`s. ([#961](https://github.com/elastic/eui/pull/961))
- Temporarily removed `EuiPage` responsive styles ([#1014](https://github.com/elastic/eui/pull/1014))

**Breaking changes**

- Moved `EuiHeaderNotification` to a generic `EuiNotificationBadge` component ([#1009](https://github.com/elastic/eui/pull/1009))

**Bug fixes**

- `EuiInMemoryTable` no longer resets to the first page on prop update when `items` remains the same ([#1008](https://github.com/elastic/eui/pull/1008))
- Fixed css selector for hiding responsive `EuiBreadcrumb`'s ([#1009](https://github.com/elastic/eui/pull/1009))
- Fixed responsive utility classes for IE ([#1009](https://github.com/elastic/eui/pull/1009))
- Fixed syntax errors in `keyCodes`'s and `EuiContextMenu`'s typescript definition ([#1012](https://github.com/elastic/eui/pull/1012))

## [`2.0.0`](https://github.com/elastic/eui/tree/v2.0.0)

- Added more typings to `EuiContextMenuItemProps` ([#1006](https://github.com/elastic/eui/pull/1006))
- Made some properties of `EuiFlyout` optional ([#1003](https://github.com/elastic/eui/pull/1003))
- Added typings for `EuiFlyout`, `EuiFlyoutBody`, `EuiFlyoutHeader`, and `EuiFlyoutFooter` ([#1001](https://github.com/elastic/eui/pull/1001))
- Gave `EuiFlyout` close button a data-test-subj ([#1000](https://github.com/elastic/eui/pull/1000))
- Updated `react-vis` version to `1.10.2` ([#999](https://github.com/elastic/eui/pull/999))
- Added `component` prop to `EuiTextColor` ([#1011](https://github.com/elastic/eui/pull/1011))

**Breaking changes**

- Altered `EuiPage` and sub-component layout ([#998](https://github.com/elastic/eui/pull/998))
  - `EuiPageHeader` must now be contained within `EuiPageBody`
  - `EuiPageSideBar` must now be **outside** of `EuiPageBody`

**Bug fixes**

- `EuiDescribedFormGroup` now renders its `description` inside of a `div` instead of a `span` ([#1011](https://github.com/elastic/eui/pull/1011))

## [`1.2.1`](https://github.com/elastic/eui/tree/v1.2.1)

**Bug fixes**

- Removed global manipulation of `EuiTitle` sizing in XYCharts ([#997](https://github.com/elastic/eui/pull/997))

## [`1.2.0`](https://github.com/elastic/eui/tree/v1.2.0)

**Note: this release creates a minor regression to the sizing of `EuiTitle`s. This is fixed in `1.2.1`.**

- Added typings for keyCodes ([#988](https://github.com/elastic/eui/pull/988))
- Changed `EuiXYChart` components exports to `/experimental` subfolder ([#975](https://github.com/elastic/eui/pull/975))
- Added beta version of `EuiXYChart` and associated components ([#309](https://github.com/elastic/eui/pull/309))
- Added `size` prop to `EuiIconTip` ([987](https://github.com/elastic/eui/pull/987))
- Added `database`, `filter`, `globe`, and `save` icons ([990](https://github.com/elastic/eui/pull/990))
- Updated typings for `EuiButton`, `EuiButtonEmpty`, and `EuiButtonIcon` to include `<a>` tag attributes like `href` ([#992](https://github.com/elastic/eui/pull/992))

**Bug fixes**

- Fixed some IE11 flex box bugs and documented others (modal overflowing, image shrinking, and flex group wrapping) ([#973](https://github.com/elastic/eui/pull/973))
- Fixed white square that show in double scrollbar via `euiScrollBar()` ([989](https://github.com/elastic/eui/pull/989))
- Fixed issue with Accordion would attempt to use properties and accessors on null ([#982](https://github.com/elastic/eui/pull/982))

## [`1.1.0`](https://github.com/elastic/eui/tree/v1.1.0)

- Added more (mainly style) options to `EuiRange` ([#932](https://github.com/elastic/eui/pull/932))
- Cleaned up some `EuiPopover` styles ([#969](https://github.com/elastic/eui/pull/969))
- Added `inputRef` prop to `EuiFieldPassword` ([#970](https://github.com/elastic/eui/pull/970))

**Bug fixes**

- Fixed disabled states of icon buttons ([#963](https://github.com/elastic/eui/pull/963))
- Added word-break fallback for FF & IE in table cell ([#962](https://github.com/elastic/eui/pull/962))
- Fixed `EuiPopover` to show content over modals, flyouts, etc ([#967](https://github.com/elastic/eui/pull/967))
- Fixed background transition on inputs ([#969](https://github.com/elastic/eui/pull/969))

## [`1.0.1`](https://github.com/elastic/eui/tree/v1.0.1)

- `EuiAccordion` use MutationObserver to re-calculate height when children DOM changes ([#947](https://github.com/elastic/eui/pull/947))
- Add `inspect` type option to icon typedef file. ([#952](https://github.com/elastic/eui/pull/952))
- Simplified form control styles. ([#954](https://github.com/elastic/eui/pull/954))

**Bug fixes**

- `EuiPopover` now positions popover content over all other elements, instead of sometimes clipping ([#948](https://github.com/elastic/eui/pull/948))
- `EuiOnClickOutside` works with child components rendered via React portals ([#948](https://github.com/elastic/eui/pull/948))

**Deprecations**

- Replaced the following SASS variables have been replaced `$euiFormControlHeight--compressed`, `$euiFormControlPadding--compressed`, `euiFormBorderColor--disabled`. ([#954](https://github.com/elastic/eui/pull/954))

## [`1.0.0`](https://github.com/elastic/eui/tree/v1.0.0)

- Reduced font sizes of `EuiAvatar` ([#945](https://github.com/elastic/eui/pull/945))
- Changed release process to be fully automated by script ([#944](https://github.com/elastic/eui/pull/944))

**Bug fixes**

- `EuiTooltip` re-positions content correctly after the window is resized ([#936](https://github.com/elastic/eui/pull/936))
- `EuiComboBox` list is positioned correctly in IE ([#946](https://github.com/elastic/eui/pull/946))

## [`0.0.55`](https://github.com/elastic/eui/tree/v0.0.55)

- Added `getPopoverScreenCoordinates` service function for positioning popover/tooltip content, updated `EuiToolTip` to use it ([#924](https://github.com/elastic/eui/pull/924))
- Allow `mode` prop in `EuiCodeEditor` to take custom mode object ([#935](https://github.com/elastic/eui/pull/935))
- `EuiCodeEditor` is now decorated with a `data-test-subj` selector (`codeEditorContainer`) ([#939](https://github.com/elastic/eui/pull/939))
- `EuiCodeEditor` no longer automatically scrolls cursor into view on selection change ([#940](https://github.com/elastic/eui/pull/940))

## [`0.0.54`](https://github.com/elastic/eui/tree/v0.0.54)

**Bug fixes**

- `EuiTabbedContent` now updates dynamic tab content when used as an uncontrolled component ([#931](https://github.com/elastic/eui/pull/931))

## [`0.0.53`](https://github.com/elastic/eui/tree/v0.0.53)

- `EuiComboBox` is now decorated with `data-test-subj` selectors for the search input (`comboBoxSearchInput`), toggle button (`comboBoxToggleListButton`), and clear button (`comboBoxClearButton`) ([#918](https://github.com/elastic/eui/pull/918))
- `EuiComboBox` now gives focus to the search input when the user clicks the clear button, to prevent focus from defaulting to the body ([#918](https://github.com/elastic/eui/pull/918))
- Fixed visual size of inputs by setting the box-shadow border to `inset` ([#928](https://github.com/elastic/eui/pull/928))
- Per-column custom sort values added to `EuiInMemoryTable` ([#929](https://github.com/elastic/eui/pull/929))

**Non-breaking major changes**

- Added close (`cross`) button as default way to close to `EuiFlyout` when `onClose` is provided ([#925](https://github.com/elastic/eui/pull/925))
- Fleshed out `EuiFlyoutHeader` for consistency (see docs) ([#925](https://github.com/elastic/eui/pull/925))

**Bug fixes**

- Added `role="dialog"` to `EuiFlyout` to improve screen reader accessibility ([#916](https://github.com/elastic/eui/pull/916))
- Default sort comparator (used by `EuiInMemoryTable`) now handles `null` and `undefined` values ([#922](https://github.com/elastic/eui/pull/922))

## [`0.0.52`](https://github.com/elastic/eui/tree/v0.0.52)

- Added updated logos for Cloud and Cloud ECE ([#906](https://github.com/elastic/eui/pull/906))
- Added the ability for `EuiBetaBadge` to appear on `EuiPanel` similar to `EuiCard` ([#885](https://github.com/elastic/eui/pull/888))
- Added `restrictWidth` to `EuiPage` ([#896](https://github.com/elastic/eui/pull/896))
- Added `resize` prop to `EuiTextArea` that defaults to ‘vertical’ (only height) ([#894](https://github.com/elastic/eui/pull/894))
- Added multiple style-only adjustments to `EuiFormControlLayout` buttons/icons ([#894](https://github.com/elastic/eui/pull/894))
- Shifted `readOnly` inputs to not have left padding unless it has an icon ([#894](https://github.com/elastic/eui/pull/894))
- Added more customization options to `EuiAvatar` ([#903](https://github.com/elastic/eui/pull/903))
- Added more color options to `EuiButtonIcon` ([#907](https://github.com/elastic/eui/pull/907))
- Added icon for EMS (Elastic Map Service) (`emsApp`) ([#914](https://github.com/elastic/eui/pull/914))
- Added support for `href`, `target`, and `rel` properties for `EuiContextMenu` items ([#911](https://github.com/elastic/eui/pull/911))
- Added responsive helpers in the form of `EuiShowFor` and `EuiHideFor` components and corresponding CSS classes. ([#909](https://github.com/elastic/eui/pull/909))

**Deprecations**

- Replaced `$breakpoints` in favor of better named `$euiBreakpoints` ([#909](https://github.com/elastic/eui/pull/909))
- Replaced the following mixin `screenXSmall()`, `screenSmall()`, `screenMedium()`, `screenLarge()`, `screenSmallMediumLarge()` in favor of a single `euiBreakpoint()`. ([#909](https://github.com/elastic/eui/pull/909))

**Bug fixes**

- Removed `.nvmrc` file from published npm package ([#892](https://github.com/elastic/eui/pull/892))
- `EuiComboBox` no longer shows the _clear_ icon when it's a no-op ([#890](https://github.com/elastic/eui/pull/890))
- `EuiIcon` no longer takes focus in Edge and IE unless `tabIndex` is defined as a value other than `"-1"` ([#900](https://github.com/elastic/eui/pull/900))
- Fixed regression introduced in `0.0.50` in which the form control icons blocked users from clicking the control ([#898](https://github.com/elastic/eui/pull/898))
- Fixed `EuiSwitch` background in case it’s been placed on a gray background ([#894](https://github.com/elastic/eui/pull/894))
- Fixed `EuiComboBox` hidden input focus styles ([#894](https://github.com/elastic/eui/pull/894))
- Fixed responsive widths of `EuiDescribedFormGroup` ([#894](https://github.com/elastic/eui/pull/894))
- Fixed descenders being cut off in `EuiSelect` ([#894](https://github.com/elastic/eui/pull/894))
- Fixed extra spacing applied by Safari to `EuiFieldSearch` ([#894](https://github.com/elastic/eui/pull/894))
- Fixed contrast issues in dark theming ([#907](https://github.com/elastic/eui/pull/907))

## [`0.0.51`](https://github.com/elastic/eui/tree/v0.0.51)

- Added `textStyle="reverse"` prop to `EuiDescriptionList` as well as a class (`.eui-definitionListReverse`) for `dl`'s within `EuiText` ([#882](https://github.com/elastic/eui/pull/882))
- Added `inspect` icon ([#886](https://github.com/elastic/eui/pull/886))
- Added `layout` prop to `EuiCard` ([#885](https://github.com/elastic/eui/pull/885))

**Bug fixes**

- Moved `EuiFieldSearch`'s and `EuiValidateControl`'s ref out of render into `setRef` methods ([#883](https://github.com/elastic/eui/pull/883))

## [`0.0.50`](https://github.com/elastic/eui/tree/v0.0.50)

**Note: this release creates a minor regression to form controls containing icons, in which the icon blocks the user from clicking the control. This is fixed in `0.0.52`.**

- Created `EuiToggle`, `EuiButtonToggle`, and `EuiButtonGroup` ([#872](https://github.com/elastic/eui/pull/872))
- `EuiBasicTable` and `EuiInMemoryTable` now accept `rowProps` and `cellProps` callbacks, which let you apply custom props to rows and props ([#869](https://github.com/elastic/eui/pull/869))
- Added `offline` and `online` icons ([#881](https://github.com/elastic/eui/pull/881))

**Bug fixes**

- `EuiContextMenuPanel` now updates appropriately if its items are modified ([#887](https://github.com/elastic/eui/pull/887))
- `EuiComboBox` is no longer a focus trap, the clear button is now keyboard-accessible, and the virtualized list no longer interferes with the tab order ([#866](https://github.com/elastic/eui/pull/866))
- `EuiButton`, `EuiButtonEmpty`, and `EuiButtonIcon` now look and behave disabled when `isDisabled={true}` ([#862](https://github.com/elastic/eui/pull/862))
- `EuiGlobalToastList` no longer triggers `Uncaught TypeError: _this.callback is not a function`  ([#865](https://github.com/elastic/eui/pull/865))
- `EuiGlobalToastList` checks to see if it has dismissed a toast before re-dismissing it ([#868](https://github.com/elastic/eui/pull/868))
- Added FF/IE fallback for `.eui-textBreakWord` ([#864](https://github.com/elastic/eui/pull/864))
- Fixed `EuiCard` description text color when used in/as an anchor tag ([#864](https://github.com/elastic/eui/pull/864))
- Fixed `EuiCard` IE bugs ([#864](https://github.com/elastic/eui/pull/864))
- Fixed button labeling for `EuiFormControlLayout` and `EuiComboBox` accessibility ([#876](https://github.com/elastic/eui/pull/876))
- Fixed `EuiBreadcrumb` slash alignment when truncating ([#878](https://github.com/elastic/eui/pull/878))

**Breaking changes**

- `EuiSearchBar` no longer has an `onParse` callback, and now passes an object to `onChange` with the shape `{ query, queryText, error }` ([#863](https://github.com/elastic/eui/pull/863))
- `EuiInMemoryTable`'s `search.onChange` callback now passes an object with `{ query, queryText, error }` instead of only the query ([#863](https://github.com/elastic/eui/pull/863))
- `EuiFormControlLayout` no longer has `onClear`, `iconSide`, or `onIconClick` props. Instead of `onClear` it now accepts a `clear` object of the shape `{ onClick }`. Instead of the icon props, it now accepts a single `icon` prop which be either a string or an object of the shape `{ type, side, onClick }`. ([#866](https://github.com/elastic/eui/pull/866))
- `EuiBasicTable` and `EuiInMemoryTable` pass-through cell props (defined by the `columns` prop and the `cellProps` prop) used to be applied to the `div` inside of the `td` element. They're now applied directly to the `td` element. ([#869](https://github.com/elastic/eui/pull/869))

## [`0.0.49`](https://github.com/elastic/eui/tree/v0.0.49)

**Bug fixes**

- `EuiInMemoryTable` now applies its search filter ([#851](https://github.com/elastic/eui/pull/851))
- `EuiInMemoryTable` and `EuiBasicTable` now pass unknown props through to their child ([#836](https://github.com/elastic/eui/pull/836))
- Added `EuiHeaderLinks` which allow you to construct navigation in the header in place of the app menu. ([#844](https://github.com/elastic/eui/pull/844))
- `EuiPopover` will use an alert to warn the user it traps focus ([#844](https://github.com/elastic/eui/pull/844))

**Breaking changes**

- EUI requires React `16.3` or higher ([#849](https://github.com/elastic/eui/pull/849))
- `EuiHeaderBreadcrumbs` refactored to use `EuiBreadcrumbs`. This removed all child components of `EuiHeaderBreadcrumbs`. ([#844](https://github.com/elastic/eui/pull/844))

## [`0.0.48`](https://github.com/elastic/eui/tree/v0.0.48)

**Bug fixes**

- `EuiComboBox` does not pass `isDisabled` prop to `EuiComboBoxOptionsList` to avoid "React does not recognize the 'isDisabled' prop on a DOM element" console warning ([#838](https://github.com/elastic/eui/pull/838))
- `EuiComboBox` does not display clear icon when `isClearable` prop is set to false and `selectedOptions` prop is provided ([#838](https://github.com/elastic/eui/pull/838))

**Breaking changes**

- Move `EuiBasicTable`'s `itemId` prop from `selection` to a top-level property ([#830](https://github.com/elastic/eui/pull/830))
- Renamed/refactored `requiresAriaLabel` prop validator to a more general `withRequiredProp` ([#830](https://github.com/elastic/eui/pull/830))

## [`0.0.47`](https://github.com/elastic/eui/tree/v0.0.47)

- Added utility CSS classes for text and alignment concerns ([#774](https://github.com/elastic/eui/pull/774))
- Added `compressed` versions of `EuiFormRow` and all form controls ([#800](https://github.com/elastic/eui/pull/800))
- Removed pointer cursor on `EuiFormLabel` when a `for` property is not set ([#825](https://github.com/elastic/eui/pull/825))
- Added the ability to add tooltips to `EuiContextMenuItem`s ([#817](https://github.com/elastic/eui/pull/817))
- Added `EuiBreadcrumbs` ([#815](https://github.com/elastic/eui/pull/815))

**Bug fixes**

- Fixes height calculation error on `EuiAccordion` when it starts loads in an open state. ([#816](https://github.com/elastic/eui/pull/816))
- Added aria-invalid labeling on `EuiFormRow` ([#777](https://github.com/elastic/eui/pull/799))
- Added aria-live labeling for `EuiToasts` ([#777](https://github.com/elastic/eui/pull/777))
- Added aria labeling requirements for `EuiBadge` , as well as a generic prop_type function `requiresAriaLabel` in `utils` to check for it. ([#777](https://github.com/elastic/eui/pull/777)) ([#802](https://github.com/elastic/eui/pull/802))
- Ensure switches’ inputs are still hidden when `[disabled]` ([#778](https://github.com/elastic/eui/pull/778))
- Made boolean matching in `EuiSearchBar` more exact so it doesn't match words starting with booleans, like "truest" or "offer" ([#776](https://github.com/elastic/eui/pull/776))
- `EuiComboBox` do not setState or call refs once component is unmounted ([807](https://github.com/elastic/eui/pull/807) and [#813](https://github.com/elastic/eui/pull/813))
- Added better accessibility labeling to `EuiPagination`, `EuiSideNav`, `EuiPopover`, `EuiBottomBar` and `EuiBasicTable`.  ([#821](https://github.com/elastic/eui/pull/821))
- Added `isDisabled` to `EuiComboBox`  ([#829](https://github.com/elastic/eui/pull/829))

## [`0.0.46`](https://github.com/elastic/eui/tree/v0.0.46)

- Added `EuiDescribedFormGroup` component, a wrapper around `EuiFormRow`(s) ([#707](https://github.com/elastic/eui/pull/707))
- Added `describedByIds` prop to `EuiFormRow` to help with accessibility ([#707](https://github.com/elastic/eui/pull/707))
- Added `isLoading` prop to `EuiButtonEmpty` ([#768](https://github.com/elastic/eui/pull/768))
- Removed individual badge cross icon when `EuiComboBox` has `singleSelection` prop enabled. ([#769](https://github.com/elastic/eui/pull/769))

**Bug fixes**

- Removed specificity on `EuiText` that was causing cascade conflicts around text coloring. ([#770](https://github.com/elastic/eui/pull/770))

## [`0.0.45`](https://github.com/elastic/eui/tree/v0.0.45)

***NOTE v0.0.45 has a bug causing it to fail during installation, please use v0.0.46***

- Added `EuiBetaBadge` for non-GA labelling including options to add it to `EuiCard` and `EuiKeyPadMenuItem` ([#705](https://github.com/elastic/eui/pull/705))
- Added `direction` prop to EuiFlexGroup ([#711](https://github.com/elastic/eui/pull/711))
- Added `EuiEmptyPrompt` which can be used as a placeholder over empty tables and lists ([#711](https://github.com/elastic/eui/pull/711))
- Added `EuiTabbedContent` ([#737](https://github.com/elastic/eui/pull/737))
- `EuiComboBox` added buttons for clearing and opening/closing the combo box ([#698](https://github.com/elastic/eui/pull/698))

**Bug fixes**

- Fixed `EuiTableRowCell` from overwriting its child element's `className` [#709](https://github.com/elastic/eui/pull/709)
- Allow `EuiContextMenuPanel`s to update when their `children` changes ([#710](https://github.com/elastic/eui/pull/710))
- `EuiInMemoryTable` now passes `itemIdToExpandedRowMap` prop to `EuiBasicTable` ([#759](https://github.com/elastic/eui/pull/759))
- Expanded table rows in paginated data no longer leak to other pages ([#761](https://github.com/elastic/eui/pull/761))

**Breaking changes**

- Rename `logoElasticSearch` to `logoElasticsearch` [#755](https://github.com/elastic/eui/pull/755)

## [`0.0.44`](https://github.com/elastic/eui/tree/v0.0.44)

- Reduced `EuiToast` title size ([#703](https://github.com/elastic/eui/pull/703))

**Bug fixes**

- Fixed inherited `line-height` of inputs and buttons ([#702](https://github.com/elastic/eui/pull/702))
- Fixed card title sizing in K6 theme. ([#704](https://github.com/elastic/eui/pull/704))

## [`0.0.43`](https://github.com/elastic/eui/tree/v0.0.43)

- Added `status` prop to `EuiStep` for additional styling ([#673](https://github.com/elastic/eui/pull/673))
- `EuiForm` and `EuiFormRow` now accept nodes for `errors` prop ([#685](https://github.com/elastic/eui/pull/685))
- Removed the default `max-width` from `EuiText`. This can still be applied by setting `grow={false}` ([#683](https://github.com/elastic/eui/pull/683))
- Added support for text alignment with `EuiTextAlign` ([#683](https://github.com/elastic/eui/pull/683))
- `EuiBasicTable` added the `compressed` prop to allow for tables with smaller fonts and padding ([#687](https://github.com/elastic/eui/pull/687))

**Bug fixes**

- Added a `paddingSize` prop to `EuiAccordion` to better mitigate situations where a nested `EuiFlexGroup` causes scrollbars ([#701](https://github.com/elastic/eui/pull/701))
- Fixed `EuiCard` `icon` prop to include user provided className ([#684](https://github.com/elastic/eui/pull/684))
- `EuiInMemoryTable` pagination state is now reset automatically when a search is executed ([#686](https://github.com/elastic/eui/pull/686))
- Fixed slow performance of `EuiComboBox` when there are hundreds or thousands of options by virtualizing `EuiComboBoxOptionsList` ([#670](https://github.com/elastic/eui/pull/670))
- Fixed some text styles ([#683](https://github.com/elastic/eui/pull/683))
    - Fixed font-family of input, textarea, select, and buttons
    - Fixed style of code, pre, and dl’s inside `EuiText`
    - Fixed ghost text color which was being set to a dark gray

**Breaking changes**

- Added responsive support for tables. This isn't technically a breaking change, but you will need to apply some new props (`hasActions`, `isSelectable`) for certain tables to make them look their best in mobile. **Responsive table views are on by default.** ([#584](https://github.com/elastic/eui/pull/584))

## [`0.0.42`](https://github.com/elastic/eui/tree/v0.0.42)

- Added `EuiDatePicker` component for date/time input ([#644](https://github.com/elastic/eui/pull/644))
- Added editor icon set to `EuiIcon` ([#671](https://github.com/elastic/eui/pull/671))

## [`0.0.41`](https://github.com/elastic/eui/tree/v0.0.41)

- Added `grow` prop to `EuiText` ([#662](https://github.com/elastic/eui/pull/662))
- Added `disabled` prop to `EuiComboBoxOption` ([#650](https://github.com/elastic/eui/pull/650))
- Added support for `<pre>` and `<code>` tags to `<EuiText>` ([#654](https://github.com/elastic/eui/pull/654))
- Added export of SASS theme variables in JSON format during compilation ([#642](https://github.com/elastic/eui/pull/642))
- Close `EuiComboBox` `singleSelection` options list when option is chosen ([#645](https://github.com/elastic/eui/pull/645))
- Wrap `EuiStepHorizontal` text instead of truncating it ([#653](https://github.com/elastic/eui/pull/653))
- Fixed a bug where `EuiSideNavItem` wouldn't pass an `onClick` handler down to `<a>` tags if they also had an `href`. ([#664](https://github.com/elastic/eui/pull/664))
- Updated existing and added additional TypeScript definitions ([#666](https://github.com/elastic/eui/pull/666))

**Bug fixes**

- Fixed `EuiBasicTable` re-rendering on hover of table rows ([#665](https://github.com/elastic/eui/pull/665))

**Breaking changes**

- `EuiStepsHorizontal` now requires an `onClick` prop be provided for each step configuration object ([#653](https://github.com/elastic/eui/pull/653))

## [`0.0.40`](https://github.com/elastic/eui/tree/v0.0.40)

- Tweaked sizing, weights, color, line-heights, and added more levels to `EuiTitle` and `EuiText` ([#627](https://github.com/elastic/eui/pull/627))
- Added TypeScript type definitions for `EuiPortal`, `EuiText` and `EuiTitle` as well as the `calculatePopoverPosition` service ([#638](https://github.com/elastic/eui/pull/638))
- Grayed out labels for `disabled` controls ([#648](https://github.com/elastic/eui/pull/648))

**Bug fixes**

- Fix visual shadow glitch on hover of `EuiToast` ([#632](https://github.com/elastic/eui/pull/632))

**Breaking changes**

- **Note: This breaking change is reversed in 0.0.43.** Added a default `max-width` to `EuiText`. ([#627](https://github.com/elastic/eui/pull/627))

## [`0.0.39`](https://github.com/elastic/eui/tree/v0.0.39)

**Bug fixes**

- Allow accordions to dynamically change height, and support values on radio inputs ([#613](https://github.com/elastic/eui/pull/613))
- Accordion toggle layout is no longer flagged responsive, in order to prevent unwanted stacking on mobile ([#613](https://github.com/elastic/eui/pull/613))

**Breaking changes**

- Support values on radio inputs. This is breaking because now the second argument to the radio `onChange` callback is the value, which bumps the change event to the third argument ([#613](https://github.com/elastic/eui/pull/613))

## [`0.0.38`](https://github.com/elastic/eui/tree/v0.0.38)

- Modified drop shadow intensities and color. ([#607](https://github.com/elastic/eui/pull/607))
- Added SASS color functions. Made `$euiColorWarning` color usage more accessible while still being "yellow". ([#628](https://github.com/elastic/eui/pull/628))
- Removed extraneous `global_styling/mixins/_forms.scss` file and importing the correct files in the `filter_group.scss` and `combo_box.scss` files. ([#609](https://github.com/elastic/eui/pull/609))
- Added `isInvalid` prop to `EuiComboBox` ([#631](https://github.com/elastic/eui/pull/631))
- Added support for rejecting user input by returning `false` from the `onCreateOption` prop of `EuiComboBox` ([#631](https://github.com/elastic/eui/pull/631))

**Bug fixes**

- Visual fix for the focus state of disabled `EuiButton` ([#603](https://github.com/elastic/eui/pull/603))
- `EuiSelect` can pass any node as a value rather than just a string ([#603](https://github.com/elastic/eui/pull/603))
- Fixed a typo in the flex TypeScript definition ([#629](https://github.com/elastic/eui/pull/629))
- Fixed `EuiComboBox` bug in which the options list wouldn't always match the width of the input ([#611](https://github.com/elastic/eui/pull/611))
- Fixed `EuiComboBox` bug in which opening the combo box when there's no scrollbar on the window would result in the list being positioned incorrectly ([#631](https://github.com/elastic/eui/pull/631))
- Fixed `EuiComboBox` bug in which clicking a pill's close button would close the list ([#631](https://github.com/elastic/eui/pull/631))
- Fixed `EuiComboBox` bug in which moving focus from one combo box to another would remove the `euiBody-hasPortalContent` class from the body. ([#631](https://github.com/elastic/eui/pull/631))

## [`0.0.37`](https://github.com/elastic/eui/tree/v0.0.37)

- Added `EuiComboBox` for selecting many options from a list of options ([#567](https://github.com/elastic/eui/pull/567))
- Added `EuiHighlight` for highlighting a substring within text ([#567](https://github.com/elastic/eui/pull/567))
- `calculatePopoverPosition` service now accepts a `positions` argument so you can specify which positions are acceptable ([#567](https://github.com/elastic/eui/pull/567))
- Added `closeButtonProps` prop to `EuiBadge`, `hollow` badge type, and support for arbitrary hex color ([#567](https://github.com/elastic/eui/pull/567))
- Added support for arbitrary hex color to `EuiIcon` ([#567](https://github.com/elastic/eui/pull/567))

**Breaking changes**

- Renamed `euiBody-hasToolTip` class to `euiBody-hasPortalContent` ([#567](https://github.com/elastic/eui/pull/567))

## [`0.0.36`](https://github.com/elastic/eui/tree/v0.0.36)

- Added support for range queries in `EuiSearchBar` (works for numeric and date values) ([#485](https://github.com/elastic/eui/pull/485))
- Added support for emitting a `EuiSearchBar` query to an Elasticsearch query string ([#598](https://github.com/elastic/eui/pull/598))
- Added support for expandable rows to `EuiBasicTable` ([#585](https://github.com/elastic/eui/pull/585))

**Bug fixes**

- Relaxed query syntax of `EuiSearchBar` to allow usage of hyphens without escaping ([#581](https://github.com/elastic/eui/pull/581))
- Fixed font-weight issue in K6 theme ([#596](https://github.com/elastic/eui/pull/596))

## [`0.0.35`](https://github.com/elastic/eui/tree/v0.0.35)

- Modified `EuiLink` and all buttons to support both href and onClick ([#554](https://github.com/elastic/eui/pull/554))
- Added `color` prop to `EuiIconTip` ([#580](https://github.com/elastic/eui/pull/580))

## [`0.0.34`](https://github.com/elastic/eui/tree/v0.0.34)

- Adjust `EuiCallOut` and dark theme warning coloring ([#563](https://github.com/elastic/eui/pull/563))
- Added a `buttonColor` prop to `EuiConfirmModal` ([#546](https://github.com/elastic/eui/pull/546))
- Added 'baseline' as option to `EuiFlexGroup`'s `alignItems` prop ([#546](https://github.com/elastic/eui/pull/546))

**Bug fixes**

- Fixed `EuiToolTip` bug which caused the tooltip to hide when moving the mouse around inside of the trigger element ([#557](https://github.com/elastic/eui/pull/557), [#564](https://github.com/elastic/eui/pull/564))
- Fixed a bug where `EuiButtonEmpty` would offer a white background on hover when it was disabled, even when there was no such background transition on hover when the buttons are not disabled ([#561](https://github.com/elastic/eui/pull/561))
- Fixed table cell bugs ([#565](https://github.com/elastic/eui/pull/565))
  - `EuiBasicTable` now supports explicitly setting `truncateText` and `textOnly` on column definitions, and supports passing through unrecognized props to the cell (e.g. `data-test-subj`).
  - Updated table cell CSS so that long single-word cell content will break and wrap mid-word.

## [`0.0.33`](https://github.com/elastic/eui/tree/v0.0.33)

- Added initial sorting option to `EuiInMemoryTable` ([#547](https://github.com/elastic/eui/pull/547))
- Horizontally scrolling `EuiTabs` ([#546](https://github.com/elastic/eui/pull/546))
- Remove padding from both sides of `EuiEmptyButton` ([#546](https://github.com/elastic/eui/pull/546))
- Added `disabled` prop to placeholder (ellipses) button in pagination ([#546](https://github.com/elastic/eui/pull/546))
- Converted `.euiHeader__notification` into `EuiHeaderNotification` ([#546](https://github.com/elastic/eui/pull/546))

**Bug fixes**

- `EuiConfirmModal` will now check for the presence of confirm and cancel buttons before trying to focus them ([#555](https://github.com/elastic/eui/pull/555))

## [`0.0.32`](https://github.com/elastic/eui/tree/v0.0.32)

- Updated `EuiDescriptionList` to accept nodes for the titles and descriptions ([#552](https://github.com/elastic/eui/pull/552))
- Added `stop` and `stopFilled` icons ([#543](https://github.com/elastic/eui/pull/543))

**Bug fixes**

- Fixed `EuiToolTip` smart positioning to prevent tooltip from being clipped by the window where possible ([#550](https://github.com/elastic/eui/pull/550))

## [`0.0.31`](https://github.com/elastic/eui/tree/v0.0.31)

- Made `<EuiProgress>` TypeScript types more specific ([#518](https://github.com/elastic/eui/pull/518))
- Removed `font-smoothing` from our reset css for better text legibility ([#539](https://github.com/elastic/eui/pull/539))

**Bug fixes**

- Made `EuiIconTip` screen reader accessible ([#534](https://github.com/elastic/eui/pull/534))
- Fixed a sorting issue in `EuiInMemoryTable` ([#453](https://github.com/elastic/eui/pull/453))
- Fixed checkbox click for `EuiCheckbox` and `EuiRadio` without a label ([#541](https://github.com/elastic/eui/pull/541))

## [`0.0.30`](https://github.com/elastic/eui/tree/v0.0.30)

- Add ability to force `EuiSideNav` items open by setting `item.forceOpen`. ([#515](https://github.com/elastic/eui/pull/515))

## [`0.0.29`](https://github.com/elastic/eui/tree/v0.0.29)

- Added `EuiIconTip` to make it easier to display icons with tooltips ([#528](https://github.com/elastic/eui/pull/528))
- Added `buttonRef` prop to `EuiButton`, `EuiButtonEmpty`, and `EuiButtonIcon` ([#529](https://github.com/elastic/eui/pull/529))

**Bug fixes**

- `EuiHealth` no longer stacks flex items on small screens ([#530](https://github.com/elastic/eui/pull/530))
- Fixed `EuiPageContent` centering within `EuiPage` issue ([#527](https://github.com/elastic/eui/pull/527))
- `EuiConfirmModal` will now correctly auto-focus on its confirm and cancel buttons ([#529](https://github.com/elastic/eui/pull/529))

## [`0.0.28`](https://github.com/elastic/eui/tree/v0.0.28)

- `EuiInMemoryTable` pass items to BasicTable when message is provided ([#517](https://github.com/elastic/eui/pull/517)).
- `EuiSearchBox` now passes unused props through to `EuiFieldSearch` ([#514](https://github.com/elastic/eui/pull/514))
- Change `EuiBasicTable` `noItemsMessage` and `EuiInMemoryTable` `message` propType to node
instead of just string ([#516](https://github.com/elastic/eui/pull/516))

## [`0.0.27`](https://github.com/elastic/eui/tree/v0.0.27)

- Don't propagate a null `onClick` on EuiPanels ([#473](https://github.com/elastic/eui/pull/473))
- Use 1.1px for the `EuiHorizontalRule` height, in order to work around strange Chrome height calculations ([#473](https://github.com/elastic/eui/pull/473))
- New icons for `logoGithub` and `logoSketch` ([#494](https://github.com/elastic/eui/pull/494))
- `EuiCard` now has an `href` and `isClickable` prop for better handling hover animations. ([#494](https://github.com/elastic/eui/pull/494))
- Added `calculateContrast` and `rgbToHex` to services ([#494](https://github.com/elastic/eui/pull/494))

**Bug fixes**

- `EuiModal` is now responsive on mobile screens ([#512](https://github.com/elastic/eui/pull/512))
- `EuiFlexGrid` now collapses down in mobile layouts properly. ([#515](https://github.com/elastic/eui/pull/515))
- Made `EuiCard` proptypes more permission by changing strings to nodes. ([#515](https://github.com/elastic/eui/pull/515))
- Fixed `responsive={false}` prop not working when flex groups were nested. ([#494](https://github.com/elastic/eui/pull/494))
- `EuiBadge` wrapping element changed from a `div` to `span` so it can be nested in text blocks ([#494](https://github.com/elastic/eui/pull/494))

## [`0.0.26`](https://github.com/elastic/eui/tree/v0.0.26)

**Bug fixes**

- `EuiSelect` do not set `defaultValue` property when `value` property is provided ([#504](https://github.com/elastic/eui/pull/504)).
- `EuiBottomBar` now uses `EuiPortal` to avoid z-index conflicts ([#487](https://github.com/elastic/eui/pull/487))
- Upped dark theme contrast on disabled buttons ([#487](https://github.com/elastic/eui/pull/487))

**Breaking changes**

- Removed `EuiTableOfRecords` ([#490](https://github.com/elastic/eui/pull/490))

## [`0.0.25`](https://github.com/elastic/eui/tree/v0.0.25)

- `EuiSearchBar` accepts `toolsLeft` and `toolsRight` props ([#458](https://github.com/elastic/eui/pull/458))
- Added `search.onChange` callback to `EuiInMemoryTable` ([#469](https://github.com/elastic/eui/pull/469))
- Added `initialPageSize` option to `EuiInMemoryTable` ([#477](https://github.com/elastic/eui/pull/477))
- Added design guidelines for button and toast usage ([#371](https://github.com/elastic/eui/pull/371))

**Breaking changes**

- Complete refactor of `EuiToolTip`. They now work. Only a breaking change if you were using them. ([#484](https://github.com/elastic/eui/pull/484))

## [`0.0.24`](https://github.com/elastic/eui/tree/v0.0.24)

- Removed hover and focus states from non-selectable `EuiSideNavItem`s ([#434](https://github.com/elastic/eui/pull/434))
- Added `Ast` and `Query` services ([#454](https://github.com/elastic/eui/pull/454))
- Added icons for Kibana query language ([#455](https://github.com/elastic/eui/pull/455))

**Bug fixes**

- Fix error stemming from `selected` prop on `EuiSelect` ([#436](https://github.com/elastic/eui/pull/436))

**Breaking changes**

- The `Random` service's `oneOf` method now only accepts an array ([#454](https://github.com/elastic/eui/pull/454))

## [`0.0.23`](https://github.com/elastic/eui/tree/v0.0.23)

- Added `EuiInMemoryTable`, which encapsulates sorting, searching, selection, and pagination state and logic ([#390](https://github.com/elastic/eui/pull/390))
- Added stack trace information to `EuiErrorBoundary` ([#428](https://github.com/elastic/eui/pull/428))
- Make full screen code block use the same font-size on the original code block. ([#447](https://github.com/elastic/eui/pull/447))

**Bug fixes**

- Fixed `EuiContextMenu` bug when using the keyboard to navigate up, which was caused by unnecessarily re-rendering the items, thus losing references to them ([#431](https://github.com/elastic/eui/pull/431))

## [`0.0.22`](https://github.com/elastic/eui/tree/v0.0.22)

- Added `EuiDelayHide` component. ([#412](https://github.com/elastic/eui/pull/412))
- Decreased overall size of checkbox, radio, and switches as well as better styles for the different states. ([#407](https://github.com/elastic/eui/pull/407))
- Added `EuiFilePicker` component for `input type="file"` needs. ([#402](https://github.com/elastic/eui/pedull/402))
- Added `isLoading` prop to `EuiButton` ([#427](https://github.com/elastic/eui/pull/427))
- Added icons: `eye`, `eyeClosed`, `grab`, `heatmap`, `vector` ([#427](https://github.com/elastic/eui/pull/427))
- Added `hasNoInitialSelection` option to `EuiSelect`. ([#422](https://github.com/elastic/eui/pull/422))

**Bug fixes**

- Fixed appearance of checked checkboxes and radios in IE ([#407](https://github.com/elastic/eui/pull/407))
- Fixed disabled vs enabled appearance of checked checkboxes and radios ([#407](https://github.com/elastic/eui/pull/407))
- Fixed disabled & checked state of switches ([#407](https://github.com/elastic/eui/pull/407))
- Fixed `EuiCard` content alignment when content is short. ([#415](https://github.com/elastic/eui/pull/415))
- Only apply the `$euiCodeBlockSelectedBackgroundColor` variable if it is a color ([#427](https://github.com/elastic/eui/pull/427))
- No margins for `<hr>` ([#427](https://github.com/elastic/eui/pull/427))
- Fixed `EuiButton` truncation ([#427](https://github.com/elastic/eui/pull/427))

**Breaking changes**

- Changed `EuiAccordion`’s method of `onToggleOpen` to `onToggle` ([#427](https://github.com/elastic/eui/pull/427))

## [`0.0.21`](https://github.com/elastic/eui/tree/v0.0.21)

- Logstash icon set. [#399](https://github.com/elastic/eui/pull/399)
- Added support for `disabled` options in `EuiSelect`. [#324](https://github.com/elastic/eui/pull/324)
- Badges can now accept onClicks and custom colors. They were changed stylistically to be bolder and smaller by default. ([#381](https://github.com/elastic/eui/pull/381))
- Added component to wrap blocks of substeps `EuiSubSteps` in a shaded container. ([#375](https://github.com/elastic/eui/pull/375))
- Added horizontal steps component ([#375](https://github.com/elastic/eui/pull/375))
- Changed look and feel of pagination. Added `compressed` prop for smaller footprint pagination. ([#380](https://github.com/elastic/eui/pull/380))
- Added `EuiBasicTable` as an opinionated, high level component for constructing tables. Its addition deprecates `EuiTableOfRecords` which is still available, but now marked for removal. ([#377](https://github.com/elastic/eui/pull/377))
- Added styles for `readOnly` states of form controls. ([#391](https://github.com/elastic/eui/pull/391))
- Added importAction and exportAction icons ([#394](https://github.com/elastic/eui/pull/394))
- Added `EuiCard` for UI patterns that need an icon/image, title and description with some sort of action. ([#380](https://github.com/elastic/eui/pull/380))
- Added TypeScript definitions for the `EuiHealth` component. ([#403](https://github.com/elastic/eui/pull/403))
- Added `SearchBar` component - introduces a simple yet rich query language to search for objects + search box and filter controls to construct/manipulate it. ([#379](https://github.com/elastic/eui/pull/379))

**Bug fixes**

- Tables now default to `table-layout: fixed` to avoid some collapsing cell problems. [#398](https://github.com/elastic/eui/pull/398)
- Wrap long lines of text within the body of `EuiToast` instead of letting text overflow ([#392](https://github.com/elastic/eui/pull/392))
- Fixed dark theme coloring of SubSteps ([#396](https://github.com/elastic/eui/pull/396))
- Reorder selectors to fix fixed progress bar in Firefox ([#404](https://github.com/elastic/eui/pull/404))

## [`0.0.20`](https://github.com/elastic/eui/tree/v0.0.20)

- Renamed class from `euiFlexGroup--alignItemsStart` to `euiFlexGroup--alignItemsFlexStart` ([#378](https://github.com/elastic/eui/pull/378))

## [`0.0.19`](https://github.com/elastic/eui/tree/v0.0.19)

- `EuiGlobalToastList` now prevents toasts from disappearing while the user's mouse is over the list. Added `timer/Timer` service. ([#370](https://github.com/elastic/eui/pull/370))

**Bug fixes**

- **Note: This is deprecated in 0.0.21 and removed in 0.0.26.** `EuiTableOfRecords` selection bugs ([#365](https://github.com/elastic/eui/pull/365))
  - Deleting selected items now resets the select all checkbox to an unchecked state
  - The select all checkbox only becomes checked when all selectable rows are checked, not just some of them

**Breaking changes**

- Changed `EuiGlobalToastList` to be responsible for instantiating toasts, tracking their lifetimes, and dismissing them. It now accepts `toasts`, `dismissToast`, and `toastLifeTimeMs` props. It no longer accepts `children`. ([#370](https://github.com/elastic/eui/pull/370))

## [`0.0.18`](https://github.com/elastic/eui/tree/v0.0.18)

**Bug fixes**

- Fixed `EuiCodeEditor` bug in which hitting ESCAPE to close the autocompletion suggestions menu would also exit editing mode. ([#363](https://github.com/elastic/eui/pull/363))

## [`0.0.17`](https://github.com/elastic/eui/tree/v0.0.17)

**Bug fixes**

- Downgraded `lodash` version to `3.10.0` to align it with Kibana. ([#359](https://github.com/elastic/eui/pull/359))

## [`0.0.16`](https://github.com/elastic/eui/tree/v0.0.16)

- `EuiRadio` now supports the `input` tag's `name` attribute. `EuiRadioGroup` accepts a `name` prop that will propagate to its `EuiRadio`s. ([#348](https://github.com/elastic/eui/pull/348))
- Added Machine Learning create jobs icon set. ([#338](https://github.com/elastic/eui/pull/338))
- **Note: This is deprecated in 0.0.21 and removed in 0.0.26.** Added `EuiTableOfRecords`, a higher level table component to take away all your table listings frustrations. ([#250](https://github.com/elastic/eui/pull/250))

**Bug fixes**

- Added `react-color` as a dependency (was previously a devDependency) ([#354](https://github.com/elastic/eui/pull/354))
- Stop propagation and prevent default when closing components. Otherwise the same Escape keypress could close the parent component(s) as well as the one you intend to close. ([#344](https://github.com/elastic/eui/pull/344))

## [`0.0.15`](https://github.com/elastic/eui/tree/v0.0.15)

- Added `EuiColorPicker`. ([#328](https://github.com/elastic/eui/pull/328))
- `EuiCodeBlock` now only shows fullscreen icons if `overflowHeight` prop is set. Also forces large fonts and padding while expanded. ([#325](https://github.com/elastic/eui/pull/325))
- Exported `VISUALIZATION_COLORS` from services ([#329](https://github.com/elastic/eui/pull/329))
- Added typescript definitions for `EuiFormRow`, `EuiRadioGroup`, `EuiSwitch`, `EuiLoadingSpinner`, `EuiLoadingChart` and `EuiProgress`. ([#326](https://github.com/elastic/eui/pull/326))
- Added `checkHrefAndOnClick` and `getSecureRelForTarget` to services.

**Breaking changes**

- `EuiCodeBlock` now only shows fullscreen icons if `overflowHeight` prop is set. Also forces large fonts and padding while expanded. ([#325](https://github.com/elastic/eui/pull/325))
- React ^16.2 is now a peer dependency ([#264](https://github.com/elastic/eui/pull/264))
- `EuiProgress` no longer accepts the `indeterminate` property, which never had any effect. ([#326](https://github.com/elastic/eui/pull/326))

**Bug fixes**

- Fix TypeScript definitions such that optional and readonly properties survive being passed through `Omit` ([#322](https://github.com/elastic/eui/pull/322))

## [`0.0.14`](https://github.com/elastic/eui/tree/v0.0.14)

- Added `isColorDark` color util ([#311](https://github.com/elastic/eui/pull/311))
- EuiButton, EuiButtonEmpty and EuiButtonIcon can now take an `href` ([#316](https://github.com/elastic/eui/pull/316))
- In `EuiSideNav`, allow a callback to be passed that renders the individual items in the navigation. This makes interoperability with e.g. `react-router` easier. ([#310](https://github.com/elastic/eui/pull/310))
- Add new icon types to `EuiIcon` TypeScript definitions ([#323](https://github.com/elastic/eui/pull/323)).

**Bug fixes**

- Set `EuiFlexGroup` to `flex-grow: 1` to be more friendly with IE11 ([#315](https://github.com/elastic/eui/pull/315))

## [`0.0.13`](https://github.com/elastic/eui/tree/v0.0.13)

- Added index management icons. ([#307](https://github.com/elastic/eui/pull/307))

**Breaking changes**

- Reverted test helper for async functions that throw exceptions. See PR for details on how this can be handled in Jest 22. ([#306](https://github.com/elastic/eui/pull/306))

**Bug fixes**

- Adjust toast z-index to show over modals ([#296](https://github.com/elastic/eui/pull/296))
- Fix nested `EuiFlexItem` collapse issue in IE ([#308](https://github.com/elastic/eui/pull/308))

## [`0.0.12`](https://github.com/elastic/eui/tree/v0.0.12)

- Minor style-only changes to `EuiPagination`, button reset, `EuiTableHeaderCell`, and `EuiCodeBlock`. ([#298](https://github.com/elastic/eui/pull/298))
- All NPM dependencies now use ^ to install the latest minor version.
- Added Apache, Nginx, MySQL logos ([#270](https://github.com/elastic/eui/pull/270))
- Added small version of `EuiCallOut` ([#269](https://github.com/elastic/eui/pull/269))
- Added first batch of TypeScript type definitions for components and services ([#252](https://github.com/elastic/eui/pull/252))
- Added button for expanding `EuiCodeBlock` instances to be full-screen. ([#259](https://github.com/elastic/eui/pull/259))
- Add test helper for async functions that throw exceptions ([#301](https://github.com/elastic/eui/pull/301))

**Bug fixes**

- Removed padding on `EuiPage` mobile breakpoint. ([#282](https://github.com/elastic/eui/pull/282))
- Fixed some `EuiIcon` `type`s not setting their `viewBox` attribute, which caused them to not honor the `size` properly. ([#277](https://github.com/elastic/eui/pull/277))
- Fixed `EuiContextMenu` to pass the `event` argument to a `EuiContextMenuItem`'s `onClick` handler even when a panel is defined. ([#265](https://github.com/elastic/eui/pull/265))

**Breaking changes**

- Removed `color` prop from `EuiCodeBlock`. This component's highlighting now matches whichever theme is currently active. See PR for details on SCSS breaking changes. ([#259](https://github.com/elastic/eui/pull/259))

## [`0.0.11`](https://github.com/elastic/eui/tree/v0.0.11)

- Added `EuiImage` component to allow for image sizing and zooms. ([#262](https://github.com/elastic/eui/pull/262))
- Updated `EuiOverlayMask` to append `<div>` to body. ([#254](https://github.com/elastic/eui/pull/254))

**Bug fixes**

- Disabled tab styling. ([#258](https://github.com/elastic/eui/pull/258))
- Proper className for flexGroup alignItems prop. ([#257](https://github.com/elastic/eui/pull/257))
- Clicking the downArrow icon in `EuiSelect` now triggers selection. ([#255](https://github.com/elastic/eui/pull/255))
- Fixed `euiFormRow` id's from being the same as the containing input and label. ([#251](https://github.com/elastic/eui/pull/251))

**Breaking changes**

- `{rest}` prop attachment moved from wrapping div to the input on checkboxes and switches. ([#246](https://github.com/elastic/eui/pull/246))

## [`0.0.10`](https://github.com/elastic/eui/tree/v0.0.10)

- Updated `euiPopover` to propagate `panelPaddingSize` padding values to content only (title does inherit horizontal values) via CSS. ([#229](https://github.com/elastic/eui/pull/229))
- Updated `EuiErrorBoundary` to preserve newlines in error. ([#238](https://github.com/elastic/eui/pull/238))
- Added more icons and fixed a few for dark mode ([#228](https://github.com/elastic/eui/pull/228))
- Added `EuiFlyout` component. ([#227](https://github.com/elastic/eui/pull/227))

**Breaking changes**

- Renamed `EuiModalOverlay` to `EuiOverlayMask`. ([#227](https://github.com/elastic/eui/pull/227))

**Bug fixes**

- Fixed bug in `Pager` service which occurred when there were no items. ([#237](https://github.com/elastic/eui/pull/237))
- Added `isPageable` method to `Pager` service and set first and last page index to -1 when there are no pages. ([#242](https://github.com/elastic/eui/pull/242))

## [`0.0.9`](https://github.com/elastic/eui/tree/v0.0.9)

**Breaking changes**

- Renamed `euiFlexGroup--alignItemsEnd` class to `euiFlexGroup--alignItemsFlexEnd`.
- Remove support for `primary` color from `EuiTextColor` because it looked too much like a link.

**Bug fixes**

- Give `EuiFormErrorText` and `EuiFormHelpText` proper line-height. ([#234](https://github.com/elastic/eui/pull/234))

## [`0.0.8`](https://github.com/elastic/eui/tree/v0.0.8)

**Bug fixes**

- Fix button vertical alignment. ([#232](https://github.com/elastic/eui/pull/232))

## [`0.0.7`](https://github.com/elastic/eui/tree/v0.0.7)

- Added `EuiSteps` component ([#202](https://github.com/elastic/eui/pull/202), [#208](https://github.com/elastic/eui/pull/208))

**Breaking changes**

- Test helpers now published at `@elastic/eui/lib/test`

**Bug fixes**

- Case sensitive file name fix for Kibana dark theme. ([#216](https://github.com/elastic/eui/pull/216))

## [`0.0.6`](https://github.com/elastic/eui/tree/v0.0.6)

- `justify` prop of `EuiFlexGroup` now accepts `spaceEvenly` ([#205](https://github.com/elastic/eui/pull/205))
- Increased size of `<EuiTitle size="s">` so that it's distinguishable as a title ([#204](https://github.com/elastic/eui/pull/204))

## [`0.0.5`](https://github.com/elastic/eui/tree/v0.0.5)

**Bug fixes**

- Fixed import paths for `EuiTable`, `EuiHealth`, and `EuiPopover` which prevented dependents of EUI from being able to compile when importing components from the `lib` directory ([#203](https://github.com/elastic/eui/pull/203))

## [`0.0.4`](https://github.com/elastic/eui/tree/v0.0.4)

- Added `EuiHealth` components for status checks ([#158](https://github.com/elastic/eui/pull/158))
- Cleaned up styling for checkboxes, switches, and radios ([#158](https://github.com/elastic/eui/pull/158))
- Form `disabled` states are now more consistent ([#158](https://github.com/elastic/eui/pull/158))
- Page and title padding adjusted to be more compact ([#158](https://github.com/elastic/eui/pull/158))
- Table spacing is now smaller ([#158](https://github.com/elastic/eui/pull/158))
- Dark theme forms now have better contrast with their borders ([#158](https://github.com/elastic/eui/pull/158))
- Added icons to match Kibana's app directory ([#162](https://github.com/elastic/eui/pull/162))
- Converted icons from SVG to React component during the build and stop using sprites ([#160](https://github.com/elastic/eui/pull/160))
- Added `isReadOnly`, `setOptions`, and `cursorStart` props to `EuiCodeEditor` ([#169](https://github.com/elastic/eui/pull/169))
- Added `wrap` prop to `EuiFlexGroup` ([#170](https://github.com/elastic/eui/pull/170))
- Added `scope` prop to `EuiTableHeaderCell` and `EuiTableHeaderCellCheckbox` ([#171](https://github.com/elastic/eui/pull/171))
- Added `disabled` prop to `EuiContextMenuItem` ([#172](https://github.com/elastic/eui/pull/172))
- Added `EuiTablePagination` component and `Pager` service ([#178](https://github.com/elastic/eui/pull/178))
- **Note: This is broken until 0.0.25.** Added `EuiTooltip` component ([#174](https://github.com/elastic/eui/pull/174), [#193](https://github.com/elastic/eui/pull/193))
- Added a bold weight of 700 and apply it to `<strong>` elements by default ([#193](https://github.com/elastic/eui/pull/193))
- Icon size prop now accepts `s`. Adjusted coloring of sidenav arrows ([#178](https://github.com/elastic/eui/pull/197))
- Added `EuiErrorBoundary` ([#198](https://github.com/elastic/eui/pull/198))
- Exported `test` module, which includes `findTestSubject`, `startThrowingReactWarnings`, `stopThrowingReactWarnings`, `requiredProps`, and `takeMountedSnapshot` helpers ([#198](https://github.com/elastic/eui/pull/198))
- Added a more systematic way to add themes; includes a new K6 theme for Kibana. ([#191](https://github.com/elastic/eui/pull/191))

**Bug fixes**

- Fixed bug where screen-reader styles weren't being imported ([#103](https://github.com/elastic/eui/pull/103))
- Fixed a bug where `<progress>` wasn't being rendered under `block` display ([#166](https://github.com/elastic/eui/pull/166))
- Fixed a bug that caused `EuiPageSideBar` width to change when the width of its content changed ([#181](https://github.com/elastic/eui/pull/181))

**Breaking changes**

- Fixed a bug where table cell classes were being applied twice ([#167](https://github.com/elastic/eui/pull/167))
- React ^16.0 is now a peer dependency ([#198](https://github.com/elastic/eui/pull/198))

## [`0.0.3`](https://github.com/elastic/eui/tree/v0.0.3)

- `EuiFlexItem` now accepts integers between 1 and 10 for the `grow` prop. ([#144](https://github.com/elastic/eui/pull/144))
- `EuiFlexItem` and `EuiFlexGrow` now accept a `component` prop which you can set to `span` or `div` (default). ([#141](https://github.com/elastic/eui/pull/141))
- Added `isLoading` prop to form inputs to allow for a loading state ([#150](https://github.com/elastic/eui/pull/150))

**Breaking changes**

- `EuiSideNav` now accepts a tree data structure via the `items` prop ([#141](https://github.com/elastic/eui/pull/141))
- `EuiSideNavGroup`, `EuiSideNavItem`, and `EuiSideNavTitle` have been removed from the public API ([#141](https://github.com/elastic/eui/pull/141))

## [`0.0.2`](https://github.com/elastic/eui/tree/v0.0.2)

- Changed the hover states of `EuiButtonEmpty` to look more like links ([#135](https://github.com/elastic/eui/pull/135))
- `EuiCode` now wraps `EuiCodeBlock`, so it can do everything `EuiCodeBlock` could, but inline ([#138](https://github.com/elastic/eui/pull/138))
- Added `transparentBackground` prop to `EuiCodeBlock` ([#138](https://github.com/elastic/eui/pull/138))
- `EuiCodeBlock` now uses the `light` theme by default ([#138](https://github.com/elastic/eui/pull/138))
- `EuiFormRow` generates its own unique `id` prop if none is provided ([#130](https://github.com/elastic/eui/pull/130))
- `EuiFormRow` associates help text and errors with the field element via ARIA attributes ([#130](https://github.com/elastic/eui/pull/130))

## [`0.0.1`](https://github.com/elastic/eui/tree/v0.0.1) Initial Release

- Initial public release<|MERGE_RESOLUTION|>--- conflicted
+++ resolved
@@ -2,13 +2,8 @@
   
 **Bug fixes**
 
-<<<<<<< HEAD
-**Bug fixes**
-
+- Fixed bug in all input fields placeholders in Safari that weren't vertically centered ([#3809](https://github.com/elastic/eui/pull/3809))
 - Fixed bug in EUI's input field components where their `inputRef` couldn't be a `RefObject` ([#3822](https://github.com/elastic/eui/pull/3822))
-=======
-- Fixed bug in all input fields placeholders in Safari that weren't vertically centered ([#3809](https://github.com/elastic/eui/pull/3809))
->>>>>>> 8f08d642
 
 ## [`27.3.0`](https://github.com/elastic/eui/tree/v27.3.0)
 
